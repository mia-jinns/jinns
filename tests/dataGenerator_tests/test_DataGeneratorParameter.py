import pytest
import jax
import jax.numpy as jnp
import jinns

n = 64


@pytest.fixture
def create_DataGeneratorParameter():
    key = jax.random.PRNGKey(2)
    key, subkey = jax.random.split(key)

    param_batch_size = 64
    method = "uniform"
    param_ranges = {"theta": (10.0, 11.0)}
    user_data = {"nu": jnp.arange(n)}

    return jinns.data.DataGeneratorParameter(
        key=subkey,
        n=n,
        param_batch_size=param_batch_size,
        param_ranges=param_ranges,
        method=method,
        user_data=user_data,
    )


@pytest.fixture
def create_DataGeneratorParameter_only_user_data():
    key = jax.random.PRNGKey(2)
    key, subkey = jax.random.split(key)

    param_batch_size = 64
    method = "uniform"
    user_data = {"nu": jnp.arange(n)}

    return jinns.data.DataGeneratorParameter(
        key=subkey,
        n=n,
        param_batch_size=param_batch_size,
        method=method,
        user_data=user_data,
    )


def test_get_batch(create_DataGeneratorParameter):
    data_generator_parameters = create_DataGeneratorParameter
    _, param_batch = data_generator_parameters.get_batch()
    assert jnp.allclose(jnp.sort(jnp.unique(param_batch.nu)), jnp.arange(n)) and (
        jnp.all(param_batch.theta >= 10.0) and jnp.all(param_batch.theta <= 11.0)
    )


def test_get_batch_only_user_data(create_DataGeneratorParameter_only_user_data):
    data_generator_parameters = create_DataGeneratorParameter_only_user_data
    _, param_batch = data_generator_parameters.get_batch()
    print(data_generator_parameters)
    print(param_batch)
    assert jnp.allclose(jnp.sort(jnp.unique(param_batch.nu)), jnp.arange(n))


def test_raise_error_with_wrong_shape_for_user_data():
    key = jax.random.PRNGKey(2)
    key, subkey = jax.random.split(key)

    param_batch_size = 64
    method = "uniform"
    param_ranges = {"theta": (10.0, 11.0)}
    # user_data is not (n,) or (n,1)
    user_data = {"nu": jnp.ones((n, 2))}

<<<<<<< HEAD
    with pytest.raises(ValueError) as _:
        # __init__ calls self.generate_data() that we are testing for
        _ = jinns.data.DataGeneratorParameter(
            subkey,
            n,
            param_batch_size,
=======
    with pytest.raises(TypeError) as _:
        # __init__ calls self.generate_data() that we are testing for
        _ = jinns.data.DataGeneratorParameter(
            key=subkey,
            n=n,
            param_batch_size=param_batch_size,
>>>>>>> 81d15ddc
            param_ranges=param_ranges,
            method=method,
            user_data=user_data,
        )<|MERGE_RESOLUTION|>--- conflicted
+++ resolved
@@ -70,21 +70,12 @@
     # user_data is not (n,) or (n,1)
     user_data = {"nu": jnp.ones((n, 2))}
 
-<<<<<<< HEAD
-    with pytest.raises(ValueError) as _:
-        # __init__ calls self.generate_data() that we are testing for
-        _ = jinns.data.DataGeneratorParameter(
-            subkey,
-            n,
-            param_batch_size,
-=======
     with pytest.raises(TypeError) as _:
         # __init__ calls self.generate_data() that we are testing for
         _ = jinns.data.DataGeneratorParameter(
             key=subkey,
             n=n,
             param_batch_size=param_batch_size,
->>>>>>> 81d15ddc
             param_ranges=param_ranges,
             method=method,
             user_data=user_data,
