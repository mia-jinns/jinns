import pytest

import jax
import jax.numpy as jnp
from jax import random
import equinox as eqx
import optax
import jinns

<<<<<<< HEAD
from jinns.parameters._params import _update_eq_params
=======
from jinns.parameters._params import update_eq_params
>>>>>>> 81d15ddc


@pytest.fixture
def train_NSPipeFlow_init():
    jax.config.update("jax_enable_x64", False)

    key = random.PRNGKey(2)

    L = 1
    R = 0.05

    p_out = 0
    p_in = 0.1

    n = 10000
    nb = None
    omega_batch_size = 128
    omega_border_batch_size = None
    dim = 2
    xmin = 0
    xmax = xmin + L
    ymin = -R
    ymax = ymin + 2 * R

    rho = 1.0

    method = "uniform"
    key, subkey = random.split(key)
    train_data = jinns.data.CubicMeshPDEStatio(
        key=subkey,
        n=n,
        nb=nb,
        omega_batch_size=omega_batch_size,
        omega_border_batch_size=omega_border_batch_size,
        dim=dim,
        min_pts=(xmin, ymin),
        max_pts=(xmax, ymax),
        method=method,
    )

    method = "grid"
    key, subkey = random.split(key)
    np = 1000
    param_batch_size = 128  # must be equal to batch size of the main DataGenerator
    param_train_data = jinns.data.DataGeneratorParameter(
        key=subkey,
        n=np,
        param_batch_size=param_batch_size,
        param_ranges={"nu": (2e-4, 1.9e-3)},
        method=method,
    )

    def u_p_output_transform(pinn_in, pinn_out, params):
        return jnp.concatenate(
            [
                pinn_out[0:2] * (R**2 - pinn_in[1] ** 2),
                (pinn_in[0] - xmin) / (xmax - xmin) * p_out
                + (xmax - pinn_in[0]) / (xmax - xmin) * p_in
                + (xmin - pinn_in[0]) * (xmax - pinn_in[0]) * pinn_out[2:3],
            ],
            axis=-1,
        )

    eqx_list = (
        (eqx.nn.Linear, 2, 50),
        (jax.nn.swish,),
        (eqx.nn.Linear, 50, 50),
        (jax.nn.swish,),
        (eqx.nn.Linear, 50, 50),
        (jax.nn.swish,),
        (eqx.nn.Linear, 50, 50),
        (jax.nn.swish,),
        (eqx.nn.Linear, 50, 3),
    )

    eqx_list_hyper = (
        (eqx.nn.Linear, 1, 32),  # input is of size 1 for scalar viscosity nu
        (jax.nn.tanh,),
        (eqx.nn.Linear, 32, 32),
        (jax.nn.tanh,),
        (eqx.nn.Linear, 32, 32),
        (jax.nn.tanh,),
        (eqx.nn.Linear, 32, 32),
        (jax.nn.tanh,),
        (
            eqx.nn.Linear,
            32,
            1000,
        ),  # 1000 is a random guess, it will automatically be filled with the correct value
    )

    key, subkey = random.split(key)
    hyperparams = ["nu"]
    hypernet_input_size = 1
    u_p_hyper, u_p_init_nn_params = jinns.nn.HyperPINN.create(
        key=subkey,
        eqx_list=eqx_list,
        eq_type="statio_PDE",
        hyperparams=hyperparams,
        hypernet_input_size=hypernet_input_size,
        eqx_list_hyper=eqx_list_hyper,
        output_transform=u_p_output_transform,
    )
    param_train_data, param_batch = param_train_data.get_batch()
    init_params_hyper = jinns.parameters.Params(
        nn_params=u_p_init_nn_params,
        eq_params={"rho": rho, "nu": None},
    )
<<<<<<< HEAD
    init_params_hyper = _update_eq_params(init_params_hyper, param_batch)
=======
    init_params_hyper = update_eq_params(init_params_hyper, param_batch)
>>>>>>> 81d15ddc

    dyn_loss = jinns.loss.NavierStokesMassConservation2DStatio()

    loss_weights = jinns.loss.LossWeightsPDEStatio(dyn_loss=1.0)

    # Catching an expected UserWarning since no border condition is given
    # for this specific PDE (Fokker-Planck).
    with pytest.warns(UserWarning):
        loss_hyper = jinns.loss.LossPDEStatio(
            u=u_p_hyper,
            loss_weights=loss_weights,
            dynamic_loss=dyn_loss,
            params=init_params_hyper,
        )

    return init_params_hyper, loss_hyper, train_data, param_train_data


@pytest.fixture
def train_NSPipeFlow_10it(train_NSPipeFlow_init):
    """
    Fixture that requests a fixture
    """
    init_params, loss, train_data, param_train_data = train_NSPipeFlow_init

    params = init_params

    tx = optax.adamw(learning_rate=1e-4)
    n_iter = 10

    params, total_loss_list, loss_by_term_dict, _, _, _, _, _, _, _ = jinns.solve(
        init_params=params,
        data=train_data,
        param_data=param_train_data,
        optimizer=tx,
        loss=loss,
        n_iter=n_iter,
    )
    return total_loss_list[9]


def test_10it_NSPipeFlow(train_NSPipeFlow_10it):
    total_loss_val = train_NSPipeFlow_10it
    assert jnp.allclose(total_loss_val, 0.00970628, atol=1e-1)<|MERGE_RESOLUTION|>--- conflicted
+++ resolved
@@ -7,11 +7,7 @@
 import optax
 import jinns
 
-<<<<<<< HEAD
-from jinns.parameters._params import _update_eq_params
-=======
 from jinns.parameters._params import update_eq_params
->>>>>>> 81d15ddc
 
 
 @pytest.fixture
@@ -120,11 +116,7 @@
         nn_params=u_p_init_nn_params,
         eq_params={"rho": rho, "nu": None},
     )
-<<<<<<< HEAD
-    init_params_hyper = _update_eq_params(init_params_hyper, param_batch)
-=======
     init_params_hyper = update_eq_params(init_params_hyper, param_batch)
->>>>>>> 81d15ddc
 
     dyn_loss = jinns.loss.NavierStokesMassConservation2DStatio()
 
