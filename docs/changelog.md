--- conflicted
+++ resolved
@@ -2,9 +2,6 @@
 
 * Unreleased (currently on `main`)
 
-<<<<<<< HEAD
-    - `Params.eq_params` from `dict` to `eqx.Module` **internally** [!85](https://gitlab.com/mia_jinns/jinns/-/merge_requests/85). A list of (limited) breaking changes for the user is given at the MR link. Related issue [#22](https://gitlab.com/mia_jinns/jinns/-/issues/22)
-=======
 * v1.6.1
 
     - Fix instanciation error because the `EqParams` object should not be used in `DataGeneratorObservations` [!88](https://gitlab.com/mia_jinns/jinns/-/merge_requests/88)
@@ -13,7 +10,6 @@
 
     - `Params.eq_params` from `dict` to `eqx.Module` **internally** [!85](https://gitlab.com/mia_jinns/jinns/-/merge_requests/85). A list of (limited) breaking changes for the user is given at the MR link. Related issue [#22](https://gitlab.com/mia_jinns/jinns/-/issues/22)
     - Improve type hints for dataclasses by writing `__init__` methods when needed [!87](https://gitlab.com/mia_jinns/jinns/-/merge_requests/87)
->>>>>>> 81d15ddc
     - Fix wrong imports in load/save demo notebooks. [See this issue on Github](https://github.com/mia-jinns/jinns/issues/1)
 
 
