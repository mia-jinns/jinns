# Adapted from : https://github.com/patrick-kidger/equinox/blob/main/mkdocs.yml

site_name: jinns
site_description: The documentation for the jinns software library.
site_author: Hugo Gangloff & Nicolas Jouvin
site_url: https://mia_jinns.gitlab.io/jinns/

theme:
  name: "material"
  features:
      - navigation.sections  # Sections are included in the navigation on the left.
      - toc.integrate  # Table of contents is integrated on the left; does not appear separately on the right.
      - header.autohide  # header disappears as you scroll
  icon:
      repo: fontawesome/brands/gitlab  # GitHub logo in top right
      logo: "material/oil-lamp"  # jinns logo in top left
  favicon: "_static/favicon.png"
  palette:
          # Light mode / dark mode
          # We deliberately don't automatically use `media` to check a user's preferences. We default to light mode as
          # (a) it looks more professional, and (b) is more obvious about the fact that it offers a (dark mode) toggle.
          - scheme: default
            primary: white
            accent: amber
            toggle:
              icon: material/weather-night
              name: Switch to dark mode
          - scheme: slate
            primary: black
            accent: amber
            toggle:
              icon: material/weather-sunny
              name: Switch to light mode
markdown_extensions:
  - toc:
      permalink: "#"  # Adds a clickable permalink to each section heading
      toc_depth: 3
  - pymdownx.arithmatex:
      generic: true
  - admonition
  - pymdownx.details
  - pymdownx.superfences
  - pymdownx.emoji:
      emoji_index: !!python/name:material.extensions.emoji.twemoji
      emoji_generator: !!python/name:material.extensions.emoji.to_svg



extra_javascript:
  - javascripts/katex.js
  - https://unpkg.com/katex@0/dist/katex.min.js
  - https://unpkg.com/katex@0/dist/contrib/auto-render.min.js

extra_css:
  - https://unpkg.com/katex@0/dist/katex.min.css
  - _static/custom_css.css

plugins:
    - search  # default search plugin; needs manually re-enabling when using any other plugins
    - autorefs  # Cross-links to headings
    - mknotebooks  # Jupyter notebooks
    - mkdocstrings:
        handlers:
          python:
            options:
                docstring_style: numpy
                show_root_heading: true
                show_source: false  # don't include source code
                inherited_members: true  # Allow looking up inherited methods
                show_root_heading: true  # actually display anything at all...
                show_root_full_path: true  # display "jinns.abcd" not just "abcd"
                show_if_no_docstring: true
                show_signature_annotations: true
                members_order: source  # order methods according to their order of definition in the source code, not alphabetical order
                heading_level: 3



repo_url: https://gitlab.com/mia_jinns/jinns
repo_name: mia_jinns/jinns

nav:
    - 'index.md'
    - 'changelog.md'
    - Citation: 'https://mia_jinns.gitlab.io/jinns/#citing-us'
    - Tutorials:
      - Implementing your own problem: 'Notebooks/Tutorials/implementing_your_own_PDE_problem.ipynb'
      - Saving / loading your model: 'Notebooks/Tutorials/load_save_model.ipynb'
      - Using validation module: 'Notebooks/Tutorials/introducing_validation_loss.ipynb'
      - Simple inverse problem: 'Notebooks/Tutorials/1D_non_stationary_Burgers_JointEstimation_Vanilla.ipynb'
<<<<<<< HEAD
      - More advanced inverse problem: 'Notebooks/Tutorials/GLV_JointEstimation_Alternate.ipynb'
=======
      - Alternate inverse problem: 'Notebooks/Tutorials/tuto_GLV_inverse_problem.ipynb'
>>>>>>> fe170f60
    - Examples:
      - Forward problems:
        - ODE:
          - Linear first-order equation: 'Notebooks/ODE/linear_fo_equation.ipynb'
          - Generalized Lotka-Volterra: 'Notebooks/ODE/1D_Generalized_Lotka_Volterra.ipynb'
          - SBINNs: 'Notebooks/ODE/systems_biology_informed_neural_network.ipynb'
        - PDE:
          - Navier-Stokes in pipe flow:
            - Hard-constraints: 'Notebooks/PDE/2D_Navier_Stokes_PipeFlow.ipynb'
            - Soft-constraints: 'Notebooks/PDE/2D_Navier_Stokes_PipeFlow_SoftConstraints.ipynb'
          - 1D Burgers equation: 'Notebooks/PDE/1D_non_stationary_Burgers.ipynb'
          - 1D Fisher-KPP: 'Notebooks/PDE/1D_non_stationary_Fisher_KPP_Bounded_Domain.ipynb'
          - 2D Fisher-KPP  with covariates: 'Notebooks/PDE/Reaction_Diffusion_2D_heterogenous_model.ipynb'
          - 2D learning Ornstein Uhlenbeck pdf (RAR sampling): 'Notebooks/PDE/2D_non_stationary_OU.ipynb'
      - Inverse problems:
        - ODE:
          - Generalized Lotka-Volterra (advanced): 'Notebooks/ODE/GLV_JointEstimation_Alternate.ipynb'
        - PDE:
          - Heat equation 2D and estimation of the diffusion coefficient: 'Notebooks/PDE/2D_Heat_inverse_problem.ipynb'
          - Poisson in 2D: 'Notebooks/PDE/2D_Poisson_inverse_problem.ipynb'
      - Meta-modeling:
        - ODE:
          - Mechanistic-statistical modeling in Verhulst model: 'Notebooks/ODE/MS_model_Verhulst.ipynb'
        - PDE:
          - Navier-Stokes in pipe flow: 'Notebooks/PDE/2D_Navier_Stokes_PipeFlow_Metamodel_hyperpinn.ipynb'
          - Fisher-KPP: 'Notebooks/PDE/Reaction_Diffusion_2D_homogeneous_metamodel_hyperpinn_diffrax.ipynb'
    - Basic API:
      - DataGenerators:
        - Main DataGenerators: 'api/datagenerators/datagenerators_core.md'
        - Other DataGenerators: 'api/datagenerators/datagenerators_other.md'
      - Loss:
        - Dynamic loss: 'api/loss/dynamic_loss.md'
        - Total loss: 'api/loss/loss_xde.md'
        - Loss weights: 'api/loss/loss_weights.md'
      - Neural Networks:
        - 'api/pinn/pinn.md'
        - 'api/pinn/spinn.md'
        - 'api/pinn/hyperpinn.md'
        - 'api/pinn/ppinn.md'
        - 'api/pinn/save_load.md'
      - Plot: 'api/plot.md'
      - Solve: 'api/solver.md'
      - Advanced:
        - Differential operators: 'api/advanced/differential_operators.md'
        - Derivative keys: 'api/advanced/derivative_keys.md'
        - Adaptative loss weights: 'api/advanced/loss_weight_updates.md'
    - Misc:
      - Framework & notations: 'maths/introduction_to_pinns.md'
      - 'maths/fokker_planck.md'<|MERGE_RESOLUTION|>--- conflicted
+++ resolved
@@ -88,11 +88,7 @@
       - Saving / loading your model: 'Notebooks/Tutorials/load_save_model.ipynb'
       - Using validation module: 'Notebooks/Tutorials/introducing_validation_loss.ipynb'
       - Simple inverse problem: 'Notebooks/Tutorials/1D_non_stationary_Burgers_JointEstimation_Vanilla.ipynb'
-<<<<<<< HEAD
-      - More advanced inverse problem: 'Notebooks/Tutorials/GLV_JointEstimation_Alternate.ipynb'
-=======
       - Alternate inverse problem: 'Notebooks/Tutorials/tuto_GLV_inverse_problem.ipynb'
->>>>>>> fe170f60
     - Examples:
       - Forward problems:
         - ODE:
