"""
Implements some validation functions and their associated hyperparameter
"""

<<<<<<< HEAD
=======
import copy
>>>>>>> 70e3ae24
from typing import Dict, Union, NamedTuple
import equinox as eqx
import jax
import jax.numpy as jnp
<<<<<<< HEAD
from jaxtyping import Array, ArrayLike, PyTree, Bool, Int
=======
from jaxtyping import Array, ArrayLike, PyTree, Bool, Int, Float
>>>>>>> 70e3ae24
import jinns
import jinns.data
from jinns.loss import LossODE, LossPDENonStatio, LossPDEStatio
from jinns.data._DataGenerators import (
    DataGeneratorODE,
    CubicMeshPDEStatio,
    CubicMeshPDENonStatio,
    DataGeneratorParameter,
    DataGeneratorObservations,
    DataGeneratorObservationsMultiPINNs,
    append_obs_batch,
    append_param_batch,
)
import jinns.loss


class BaseValidationModule(eqx.Module):
    # Using eqx Module for the DataClass + Pytree inheritance

    call_every: int  # Mandatory for all validation step, tells that the
    # validation step is performed every call_every iterations
    # might be better to expose and use a DataContainer here
    validation_data: Union[DataGeneratorODE, CubicMeshPDEStatio, CubicMeshPDENonStatio]
    validation_param_data: Union[DataGeneratorParameter, None]
    validation_obs_data: Union[
        DataGeneratorObservations, DataGeneratorObservationsMultiPINNs, None
    ]
    early_stopping: Bool  # globally control if early stopping happen

<<<<<<< HEAD
    def __call__(self, params):
        # template method
        # no **kwargs allowed in this API
        early_stop = None  # a Boolean
        val_criterion = None  # a Float
        return (early_stop, val_criterion)


class VanillaValidation(BaseValidationModule, eqx.Module):

    loss: Union[callable, LossODE, LossPDEStatio, LossPDENonStatio]
    patience: Union[int, None]
    best_val_loss: float = jnp.inf
    counter: int = 0  # counts the number of times we did not improve validation loss
=======

class VanillaValidation(BaseValidationModule):

    loss: Union[callable, LossODE, LossPDEStatio, LossPDENonStatio]
    patience: Union[int, None]
    best_val_loss: jax.Array = eqx.field(converter=jax.numpy.asarray)
    counter: jax.Array = eqx.field(
        converter=jax.numpy.asarray
    )  # counts the number of times we did not improve validation loss

    def __init__(
        self,
        loss,
        validation_data,
        validation_param_data=None,
        validation_obs_data=None,
        call_every=250,
        early_stopping=True,
        patience=10,
        counter=None,
        best_val_loss=None,
    ):
        super().__init__(
            call_every,
            validation_data,
            validation_param_data,
            validation_obs_data,
            early_stopping,
        )
        self.loss = loss
        self.call_every = call_every
        self.patience = patience
        if best_val_loss is None:
            self.best_val_loss = jnp.array(-jnp.inf)
        else:
            self.best_val_loss = best_val_loss
        if counter is None:
            self.counter = jnp.zeros(1)
        else:
            self.counter = counter
>>>>>>> 70e3ae24

    def __call__(self, params):
        # do in-place mutation
        val_batch = self.validation_data.get_batch()
        if self.validation_param_data is not None:
            val_batch = append_param_batch(
                val_batch, self.validation_param_data.get_batch()
            )
        if self.validation_obs_data is not None:
            val_batch = append_obs_batch(
                val_batch, self.validation_obs_data.get_batch()
            )
<<<<<<< HEAD
        validation_loss_value, _ = self.loss(params, val_batch)

        (counter, best_val_loss) = jax.lax.cond(
            validation_loss_value < self.best_val_loss,
            lambda operands: (0, validation_loss_value),  # reset
=======

        validation_loss_value, _ = self.loss(params, val_batch)
        (counter, best_val_loss) = jax.lax.cond(
            validation_loss_value < self.best_val_loss,
            lambda _: (jnp.zeros(1), validation_loss_value),  # reset
>>>>>>> 70e3ae24
            lambda operands: (operands[0] + 1, operands[1]),  # increment
            (self.counter, self.best_val_loss),
        )
        # use eqx.tree_at to update self
        self = eqx.tree_at(lambda t: t.counter, self, counter)
        self = eqx.tree_at(lambda t: t.best_val_loss, self, best_val_loss)

        bool_early_stopping = jax.lax.cond(
            jnp.logical_and(
<<<<<<< HEAD
                jnp.array(self.counter == self.patience), jnp.array(self.early_stopping)
=======
                jnp.array(self.counter == self.patience)[0],
                jnp.array(self.early_stopping),
>>>>>>> 70e3ae24
            ),
            lambda _: True,
            lambda _: False,
            None,
        )
<<<<<<< HEAD

        return (bool_early_stopping, validation_loss_value)


class ValidationLossEarlyStoppingHyperparams(NamedTuple):
    """
    User must set the patience value and the call_every attributes only
    """


def eval_validation_loss_and_early_stopping(
    i,
    hyperparams,
    loss,
    params,
    validation_data,
    validation_param_data,
    validation_obs_data,
):
    """
    The simplest validation loss to implement early stopping

    hyperparams is of type ValidationLossEarlyStoppingHyperparams
    """
    val_batch = validation_data.get_batch()
    if validation_param_data is not None:
        val_batch = append_param_batch(val_batch, validation_param_data.get_batch())
    if validation_obs_data is not None:
        val_batch = append_obs_batch(val_batch, validation_obs_data.get_batch())
    validation_loss_value, _ = loss(params, val_batch)

    (counter, best_val_loss) = jax.lax.cond(
        jnp.logical_and(
            jnp.array(i > 0),
            jnp.array(validation_loss_value < hyperparams.best_val_loss),
        ),
        lambda operands: (0, validation_loss_value),
        lambda operands: (operands[0] + 1, operands[1]),
        (hyperparams.counter, hyperparams.best_val_loss),
=======
        # return `self` cause no in-place modification of the eqx.Module
        return (self, bool_early_stopping, validation_loss_value)


if __name__ == "__main__":
    import jax
    import jax.numpy as jnp
    import jax.random as random
    from jinns.loss import BurgerEquation

    key = random.PRNGKey(1)
    key, subkey = random.split(key)

    n = 50
    nb = 2 * 2 * 10
    nt = 10
    omega_batch_size = 10
    omega_border_batch_size = 10
    temporal_batch_size = 4
    dim = 1
    xmin = 0
    xmax = 1
    tmin, tmax = 0, 1
    method = "uniform"

    val_data = jinns.data.CubicMeshPDENonStatio(
        subkey,
        n,
        nb,
        nt,
        omega_batch_size,
        omega_border_batch_size,
        temporal_batch_size,
        dim,
        (xmin,),
        (xmax,),
        tmin,
        tmax,
        method,
>>>>>>> 70e3ae24
    )

    eqx_list = [
        [eqx.nn.Linear, 2, 50],
        [jax.nn.tanh],
        [eqx.nn.Linear, 50, 50],
        [jax.nn.tanh],
        [eqx.nn.Linear, 50, 50],
        [jax.nn.tanh],
        [eqx.nn.Linear, 50, 50],
        [jax.nn.tanh],
        [eqx.nn.Linear, 50, 50],
        [jax.nn.tanh],
        [eqx.nn.Linear, 50, 2],
    ]

    key, subkey = random.split(key)
    u = jinns.utils.create_PINN(
        subkey, eqx_list, "nonstatio_PDE", 2, slice_solution=jnp.s_[:1]
    )
    init_nn_params = u.init_params()

<<<<<<< HEAD
    return (
        bool_early_stopping,
        validation_loss_value,
        validation_data,
        validation_param_data,
        validation_obs_data,
        hyperparams,
    )


if __name__ == "__main__":
    import jax
    import jax.numpy as jnp
    import jax.random as random
    from jinns.loss import BurgerEquation

    key = random.PRNGKey(1)
    key, subkey = random.split(key)

    n = 50
    nb = 2 * 2 * 10
    omega_batch_size = 10
    omega_border_batch_size = 10
    dim = 2
    xmin = 0
    xmax = 1
    method = "uniform"

    val_data = jinns.data.CubicMeshPDEStatio(
        subkey,
        n,
        nb,
        omega_batch_size,
        omega_border_batch_size,
        dim,
        (xmin, xmin),
        (xmax, xmax),
        method,
    )

    eqx_list = [
        [eqx.nn.Linear, 2, 50],
        [jax.nn.tanh],
        [eqx.nn.Linear, 50, 50],
        [jax.nn.tanh],
        [eqx.nn.Linear, 50, 50],
        [jax.nn.tanh],
        [eqx.nn.Linear, 50, 50],
        [jax.nn.tanh],
        [eqx.nn.Linear, 50, 50],
        [jax.nn.tanh],
        [eqx.nn.Linear, 50, 2],
    ]

    key, subkey = random.split(key)
    u = jinns.utils.create_PINN(
        subkey, eqx_list, "statio_PDE", 2, slice_solution=jnp.s_[:1]
    )
    init_nn_params = u.init_params()

=======
>>>>>>> 70e3ae24
    dyn_loss = BurgerEquation()
    loss_weights = {"dyn_loss": 1, "boundary_loss": 10, "observations": 10}

    key, subkey = random.split(key)
<<<<<<< HEAD
    loss = jinns.loss.LossPDEStatio(
=======
    loss = jinns.loss.LossPDENonStatio(
>>>>>>> 70e3ae24
        u=u,
        loss_weights=loss_weights,
        dynamic_loss=dyn_loss,
        norm_key=subkey,
        norm_borders=(-1, 1),
    )

    validation = VanillaValidation(
<<<<<<< HEAD
        counter=jnp.zeros(1),
        call_every=250,
        early_stopping=True,
        patience=10,
        loss=loss,
        validation_data=val_data,
        validation_param_data=None,
        validation_obs_data=None,
    )
=======
        call_every=250,
        early_stopping=True,
        patience=1000,
        loss=copy.deepcopy(loss),
        validation_data=val_data,
        validation_param_data=None,
        validation_obs_data=None,
        counter=None,
    )
    init_params = {"nn_params": init_nn_params, "eq_params": {"nu": 1.0}}

    print(validation.loss is loss)
    loss.evaluate(init_params, val_data.get_batch())
    print(loss.norm_key)
    print("Call validation once")
    validation, _, _ = validation(init_params)
    print(validation.loss is loss)
    print(validation.loss.norm_key == loss.norm_key)
    print("Crate new pytree from validation and call it once")
    new_val = eqx.tree_at(lambda t: t.counter, validation, jnp.array([3.0]))
    print(validation.loss is new_val.loss)  # FALSE
    # test if attribute have been modified
    new_val, _, _ = new_val(init_params)
    print(f"{new_val.loss is loss=}")
    print(f"{loss.norm_key=}")
    print(f"{validation.loss.norm_key=}")
    print(f"{new_val.loss.norm_key=}")
    print(f"{new_val.loss.norm_key == loss.norm_key=}")
    print(f"{new_val.loss.norm_key == validation.loss.norm_key=}")
    print(new_val.counter)
    print(validation.counter)

    validation.validation_data._key

    def scan_fn(v, x):

        v, bool, crit = jax.lax.cond(
            x % 10 == 0,
            lambda params: v(params),
            lambda _: (v, False, None),
            init_params,
        )
        return v, (bool, crit)

    validation, accu = jax.lax.scan(scan_fn, validation, jnp.arange(1e2))

    validation.validation_data._key
>>>>>>> 70e3ae24
<|MERGE_RESOLUTION|>--- conflicted
+++ resolved
@@ -2,19 +2,12 @@
 Implements some validation functions and their associated hyperparameter
 """
 
-<<<<<<< HEAD
-=======
 import copy
->>>>>>> 70e3ae24
 from typing import Dict, Union, NamedTuple
 import equinox as eqx
 import jax
 import jax.numpy as jnp
-<<<<<<< HEAD
-from jaxtyping import Array, ArrayLike, PyTree, Bool, Int
-=======
 from jaxtyping import Array, ArrayLike, PyTree, Bool, Int, Float
->>>>>>> 70e3ae24
 import jinns
 import jinns.data
 from jinns.loss import LossODE, LossPDENonStatio, LossPDEStatio
@@ -44,22 +37,6 @@
     ]
     early_stopping: Bool  # globally control if early stopping happen
 
-<<<<<<< HEAD
-    def __call__(self, params):
-        # template method
-        # no **kwargs allowed in this API
-        early_stop = None  # a Boolean
-        val_criterion = None  # a Float
-        return (early_stop, val_criterion)
-
-
-class VanillaValidation(BaseValidationModule, eqx.Module):
-
-    loss: Union[callable, LossODE, LossPDEStatio, LossPDENonStatio]
-    patience: Union[int, None]
-    best_val_loss: float = jnp.inf
-    counter: int = 0  # counts the number of times we did not improve validation loss
-=======
 
 class VanillaValidation(BaseValidationModule):
 
@@ -100,7 +77,6 @@
             self.counter = jnp.zeros(1)
         else:
             self.counter = counter
->>>>>>> 70e3ae24
 
     def __call__(self, params):
         # do in-place mutation
@@ -113,19 +89,11 @@
             val_batch = append_obs_batch(
                 val_batch, self.validation_obs_data.get_batch()
             )
-<<<<<<< HEAD
-        validation_loss_value, _ = self.loss(params, val_batch)
-
-        (counter, best_val_loss) = jax.lax.cond(
-            validation_loss_value < self.best_val_loss,
-            lambda operands: (0, validation_loss_value),  # reset
-=======
 
         validation_loss_value, _ = self.loss(params, val_batch)
         (counter, best_val_loss) = jax.lax.cond(
             validation_loss_value < self.best_val_loss,
             lambda _: (jnp.zeros(1), validation_loss_value),  # reset
->>>>>>> 70e3ae24
             lambda operands: (operands[0] + 1, operands[1]),  # increment
             (self.counter, self.best_val_loss),
         )
@@ -135,58 +103,13 @@
 
         bool_early_stopping = jax.lax.cond(
             jnp.logical_and(
-<<<<<<< HEAD
-                jnp.array(self.counter == self.patience), jnp.array(self.early_stopping)
-=======
                 jnp.array(self.counter == self.patience)[0],
                 jnp.array(self.early_stopping),
->>>>>>> 70e3ae24
             ),
             lambda _: True,
             lambda _: False,
             None,
         )
-<<<<<<< HEAD
-
-        return (bool_early_stopping, validation_loss_value)
-
-
-class ValidationLossEarlyStoppingHyperparams(NamedTuple):
-    """
-    User must set the patience value and the call_every attributes only
-    """
-
-
-def eval_validation_loss_and_early_stopping(
-    i,
-    hyperparams,
-    loss,
-    params,
-    validation_data,
-    validation_param_data,
-    validation_obs_data,
-):
-    """
-    The simplest validation loss to implement early stopping
-
-    hyperparams is of type ValidationLossEarlyStoppingHyperparams
-    """
-    val_batch = validation_data.get_batch()
-    if validation_param_data is not None:
-        val_batch = append_param_batch(val_batch, validation_param_data.get_batch())
-    if validation_obs_data is not None:
-        val_batch = append_obs_batch(val_batch, validation_obs_data.get_batch())
-    validation_loss_value, _ = loss(params, val_batch)
-
-    (counter, best_val_loss) = jax.lax.cond(
-        jnp.logical_and(
-            jnp.array(i > 0),
-            jnp.array(validation_loss_value < hyperparams.best_val_loss),
-        ),
-        lambda operands: (0, validation_loss_value),
-        lambda operands: (operands[0] + 1, operands[1]),
-        (hyperparams.counter, hyperparams.best_val_loss),
-=======
         # return `self` cause no in-place modification of the eqx.Module
         return (self, bool_early_stopping, validation_loss_value)
 
@@ -226,7 +149,6 @@
         tmin,
         tmax,
         method,
->>>>>>> 70e3ae24
     )
 
     eqx_list = [
@@ -249,78 +171,11 @@
     )
     init_nn_params = u.init_params()
 
-<<<<<<< HEAD
-    return (
-        bool_early_stopping,
-        validation_loss_value,
-        validation_data,
-        validation_param_data,
-        validation_obs_data,
-        hyperparams,
-    )
-
-
-if __name__ == "__main__":
-    import jax
-    import jax.numpy as jnp
-    import jax.random as random
-    from jinns.loss import BurgerEquation
-
-    key = random.PRNGKey(1)
-    key, subkey = random.split(key)
-
-    n = 50
-    nb = 2 * 2 * 10
-    omega_batch_size = 10
-    omega_border_batch_size = 10
-    dim = 2
-    xmin = 0
-    xmax = 1
-    method = "uniform"
-
-    val_data = jinns.data.CubicMeshPDEStatio(
-        subkey,
-        n,
-        nb,
-        omega_batch_size,
-        omega_border_batch_size,
-        dim,
-        (xmin, xmin),
-        (xmax, xmax),
-        method,
-    )
-
-    eqx_list = [
-        [eqx.nn.Linear, 2, 50],
-        [jax.nn.tanh],
-        [eqx.nn.Linear, 50, 50],
-        [jax.nn.tanh],
-        [eqx.nn.Linear, 50, 50],
-        [jax.nn.tanh],
-        [eqx.nn.Linear, 50, 50],
-        [jax.nn.tanh],
-        [eqx.nn.Linear, 50, 50],
-        [jax.nn.tanh],
-        [eqx.nn.Linear, 50, 2],
-    ]
-
-    key, subkey = random.split(key)
-    u = jinns.utils.create_PINN(
-        subkey, eqx_list, "statio_PDE", 2, slice_solution=jnp.s_[:1]
-    )
-    init_nn_params = u.init_params()
-
-=======
->>>>>>> 70e3ae24
     dyn_loss = BurgerEquation()
     loss_weights = {"dyn_loss": 1, "boundary_loss": 10, "observations": 10}
 
     key, subkey = random.split(key)
-<<<<<<< HEAD
-    loss = jinns.loss.LossPDEStatio(
-=======
     loss = jinns.loss.LossPDENonStatio(
->>>>>>> 70e3ae24
         u=u,
         loss_weights=loss_weights,
         dynamic_loss=dyn_loss,
@@ -329,17 +184,6 @@
     )
 
     validation = VanillaValidation(
-<<<<<<< HEAD
-        counter=jnp.zeros(1),
-        call_every=250,
-        early_stopping=True,
-        patience=10,
-        loss=loss,
-        validation_data=val_data,
-        validation_param_data=None,
-        validation_obs_data=None,
-    )
-=======
         call_every=250,
         early_stopping=True,
         patience=1000,
@@ -386,5 +230,4 @@
 
     validation, accu = jax.lax.scan(scan_fn, validation, jnp.arange(1e2))
 
-    validation.validation_data._key
->>>>>>> 70e3ae24
+    validation.validation_data._key