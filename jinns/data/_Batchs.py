from typing import TypedDict
import equinox as eqx
from jaxtyping import Float, Array


class ObsBatchDict(TypedDict):
    """
    Keys:
    -pinn_in, a mini batch of pinn inputs
    -val, a mini batch of corresponding observations
    -eq_params, a dictionary with entry names found in `params["eq_params"]`
    and values giving the correspond parameter value for the couple (input,
    value) mentioned before).

    A TypedDict is the correct way to handle type hints for dict with fixed set of keys
    https://peps.python.org/pep-0589/
    """

    pinn_in: Float[Array, "  obs_batch_size input_dim"]
    val: Float[Array, "  obs_batch_size output_dim"]
    eq_params: (
        eqx.Module | None
    )  # None cause sometime user don't provide observed params


class ODEBatch(eqx.Module):
    temporal_batch: Float[Array, "  batch_size"]
<<<<<<< HEAD
    param_batch_dict: dict[str, Array] = eqx.field(default=None)
    obs_batch_dict: tuple[ObsBatchDict, ...] = eqx.field(default=None)


class PDENonStatioBatch(eqx.Module):
    domain_batch: Float[Array, "  batch_size 1+dimension"]
    border_batch: Float[Array, "  batch_size dimension n_facets"] | None
    initial_batch: Float[Array, "  batch_size dimension"] | None
    param_batch_dict: dict[str, Array] = eqx.field(default=None)
    obs_batch_dict: tuple[ObsBatchDict, ...] = eqx.field(default=None)
=======
    param_batch_dict: eqx.Module | None = eqx.field(default=None)
    obs_batch_dict: ObsBatchDict | None = eqx.field(default=None)
>>>>>>> de196995


class PDEStatioBatch(eqx.Module):
    domain_batch: Float[Array, "  batch_size dimension"]
    border_batch: Float[Array, "  batch_size dimension n_facets"] | None
<<<<<<< HEAD
    param_batch_dict: dict[str, Array] = eqx.field(default=None)
    obs_batch_dict: tuple[ObsBatchDict, ...] = eqx.field(default=None)
=======
    param_batch_dict: eqx.Module | None
    obs_batch_dict: ObsBatchDict | None

    # rewrite __init__ to be able to use inheritance for the NonStatio case
    # below. That way PDENonStatioBatch is a subtype of PDEStatioBatch which
    # 1) makes more sense and 2) CubicMeshPDENonStatio.get_batch passes pyright.
    def __init__(
        self,
        *,
        domain_batch: Float[Array, "  batch_size dimension"],
        border_batch: Float[Array, "  batch_size dimension n_facets"] | None,
        param_batch_dict: eqx.Module | None = None,
        obs_batch_dict: ObsBatchDict | None = None,
    ):
        # TODO: document this ?
        self.domain_batch = domain_batch
        self.border_batch = border_batch
        self.param_batch_dict = param_batch_dict
        self.obs_batch_dict = obs_batch_dict


class PDENonStatioBatch(PDEStatioBatch):
    # TODO: document this ?
    domain_batch: Float[Array, "  batch_size 1+dimension"]  # Override type
    initial_batch: (
        Float[Array, "  batch_size dimension"] | None
    )  # why can it be None ? Examples?

    def __init__(
        self,
        *,
        domain_batch: Float[Array, "  batch_size 1+dimension"],
        border_batch: Float[Array, "  batch_size dimension n_facets"] | None,
        initial_batch: Float[Array, "  batch_size dimension"] | None,
        param_batch_dict: eqx.Module | None = None,
        obs_batch_dict: ObsBatchDict | None = None,
    ):
        self.domain_batch = domain_batch
        self.border_batch = border_batch
        self.initial_batch = initial_batch
        self.param_batch_dict = param_batch_dict
        self.obs_batch_dict = obs_batch_dict
>>>>>>> de196995
<|MERGE_RESOLUTION|>--- conflicted
+++ resolved
@@ -25,32 +25,15 @@
 
 class ODEBatch(eqx.Module):
     temporal_batch: Float[Array, "  batch_size"]
-<<<<<<< HEAD
-    param_batch_dict: dict[str, Array] = eqx.field(default=None)
-    obs_batch_dict: tuple[ObsBatchDict, ...] = eqx.field(default=None)
-
-
-class PDENonStatioBatch(eqx.Module):
-    domain_batch: Float[Array, "  batch_size 1+dimension"]
-    border_batch: Float[Array, "  batch_size dimension n_facets"] | None
-    initial_batch: Float[Array, "  batch_size dimension"] | None
-    param_batch_dict: dict[str, Array] = eqx.field(default=None)
-    obs_batch_dict: tuple[ObsBatchDict, ...] = eqx.field(default=None)
-=======
     param_batch_dict: eqx.Module | None = eqx.field(default=None)
-    obs_batch_dict: ObsBatchDict | None = eqx.field(default=None)
->>>>>>> de196995
+    obs_batch_dict: tuple[ObsBatchDict, ...] | None = eqx.field(default=None)
 
 
 class PDEStatioBatch(eqx.Module):
     domain_batch: Float[Array, "  batch_size dimension"]
     border_batch: Float[Array, "  batch_size dimension n_facets"] | None
-<<<<<<< HEAD
-    param_batch_dict: dict[str, Array] = eqx.field(default=None)
-    obs_batch_dict: tuple[ObsBatchDict, ...] = eqx.field(default=None)
-=======
     param_batch_dict: eqx.Module | None
-    obs_batch_dict: ObsBatchDict | None
+    obs_batch_dict: tuple[ObsBatchDict, ...] | None
 
     # rewrite __init__ to be able to use inheritance for the NonStatio case
     # below. That way PDENonStatioBatch is a subtype of PDEStatioBatch which
@@ -61,7 +44,7 @@
         domain_batch: Float[Array, "  batch_size dimension"],
         border_batch: Float[Array, "  batch_size dimension n_facets"] | None,
         param_batch_dict: eqx.Module | None = None,
-        obs_batch_dict: ObsBatchDict | None = None,
+        obs_batch_dict: tuple[ObsBatchDict, ...] | None = None,
     ):
         # TODO: document this ?
         self.domain_batch = domain_batch
@@ -84,11 +67,10 @@
         border_batch: Float[Array, "  batch_size dimension n_facets"] | None,
         initial_batch: Float[Array, "  batch_size dimension"] | None,
         param_batch_dict: eqx.Module | None = None,
-        obs_batch_dict: ObsBatchDict | None = None,
+        obs_batch_dict: tuple[ObsBatchDict, ...] | None = None,
     ):
         self.domain_batch = domain_batch
         self.border_batch = border_batch
         self.initial_batch = initial_batch
         self.param_batch_dict = param_batch_dict
-        self.obs_batch_dict = obs_batch_dict
->>>>>>> de196995
+        self.obs_batch_dict = obs_batch_dict