<<<<<<< HEAD
from ._params import EqParams, Params, _update_eq_params
=======
from ._params import EqParams, Params, update_eq_params
>>>>>>> 81d15ddc
from ._derivative_keys import (
    DerivativeKeysODE,
    DerivativeKeysPDEStatio,
    DerivativeKeysPDENonStatio,
)

__all__ = [
    "EqParams",
    "Params",
    "DerivativeKeysODE",
    "DerivativeKeysPDEStatio",
    "DerivativeKeysPDENonStatio",
<<<<<<< HEAD
    "_update_eq_params",
=======
    "update_eq_params",
>>>>>>> 81d15ddc
]<|MERGE_RESOLUTION|>--- conflicted
+++ resolved
@@ -1,8 +1,4 @@
-<<<<<<< HEAD
-from ._params import EqParams, Params, _update_eq_params
-=======
 from ._params import EqParams, Params, update_eq_params
->>>>>>> 81d15ddc
 from ._derivative_keys import (
     DerivativeKeysODE,
     DerivativeKeysPDEStatio,
@@ -15,9 +11,5 @@
     "DerivativeKeysODE",
     "DerivativeKeysPDEStatio",
     "DerivativeKeysPDENonStatio",
-<<<<<<< HEAD
-    "_update_eq_params",
-=======
     "update_eq_params",
->>>>>>> 81d15ddc
 ]