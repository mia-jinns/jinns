"""
Formalize the data structure for the parameters
"""

<<<<<<< HEAD
from __future__ import annotations
=======
>>>>>>> 81d15ddc
from dataclasses import fields
from typing import Generic, TypeVar
import equinox as eqx
from jaxtyping import Array, PyTree

from jinns.utils._DictToModuleMeta import DictToModuleMeta

T = TypeVar("T")  # the generic type for what is in the Params PyTree because we
# have possibly Params of Arrays, boolean, ...

### NOTE
### We are taking derivatives with respect to Params eqx.Modules.
### This has been shown to behave weirdly if some fields of eqx.Modules have
### been set as `field(init=False)`, we then should never create such fields in
### jinns' Params modules.
### We currently have silenced the warning related to this (see jinns.__init__
### see https://github.com/patrick-kidger/equinox/pull/1043/commits/f88e62ab809140334c2f987ed13eff0d80b8be13


class EqParams(metaclass=DictToModuleMeta):
<<<<<<< HEAD
=======
    """
    Note that this is exposed to the user for the particular case where the
    user, during its work, wants to change the equation parameters. In this
    case, the user must import EqParams and call `EqParams.clear()`
    """

>>>>>>> 81d15ddc
    pass


class Params(eqx.Module, Generic[T]):
    """
    The equinox module for the parameters

    Parameters
    ----------
    nn_params : PyTree[T]
        A PyTree of the non-static part of the PINN eqx.Module, i.e., the
        parameters of the PINN
    eq_params : PyTree[T]
<<<<<<< HEAD
        A PyTree of the equation parameters. For retrocompatibility and
        verbosity issue this can be provided as formerly ie as
        a dictionary of the equation parameters where keys are the parameter name,
        values are their corresponding value
    """

    nn_params: PyTree[T] = eqx.field(kw_only=True, default=None)
    eq_params: PyTree[T] = eqx.field(
        kw_only=True,
        default=None,
        converter=lambda x: EqParams(x, "EqParams")
        if isinstance(x, dict)
        else x,  # the first call here is critical
    )
=======
        A PyTree of the equation parameters. For retrocompatibility it us
        provided as a dictionary of the equation parameters where keys are the parameter names, and values are their corresponding values. Internally,
        it will be transformed to a custom instance of `EqParams`.
    """

    nn_params: PyTree[T]
    eq_params: PyTree[T]

    def __init__(
        self,
        nn_params: PyTree[T] | None = None,
        eq_params: dict[str, T] | None = None,
    ):
        self.nn_params = nn_params
        if isinstance(eq_params, dict):
            self.eq_params = EqParams(eq_params, "EqParams")
        else:
            self.eq_params = eq_params
>>>>>>> 81d15ddc

    def partition(self, mask: Params[bool] | None):
        """
        following the boolean mask, partition into two Params
        """
        if mask is not None:
            return eqx.partition(self, mask)
        else:
            return self, None

<<<<<<< HEAD

def _update_eq_params(
    params: Params[Array],
    eq_param_batch: PyTree[Array] | None,
) -> Params:
=======
def update_eq_params(
    params: Params[Array],
    eq_param_batch: PyTree[Array] | None,
) -> Params[Array]:
>>>>>>> 81d15ddc
    """
    Update params.eq_params with a batch of eq_params for given key(s)
    """

    if eq_param_batch is None:
        return params

    param_names_to_update = tuple(f.name for f in fields(eq_param_batch))
    params = eqx.tree_at(
        lambda p: p.eq_params,
        params,
        eqx.tree_at(
<<<<<<< HEAD
            lambda pt: tuple(
                getattr(pt, f.name)
                for f in fields(pt)
                if f.name in param_names_to_update
            ),
            params.eq_params,
            tuple(getattr(eq_param_batch, f) for f in param_names_to_update),
=======
            lambda pt: tuple(getattr(pt, f) for f in param_names_to_update),
            params.eq_params,
            tuple(getattr(eq_param_batch, f) for f in param_names_to_update),
            is_leaf=lambda x: x is None or eqx.is_inexact_array(x),
>>>>>>> 81d15ddc
        ),
    )

    return params


def _get_vmap_in_axes_params(
<<<<<<< HEAD
    eq_param_batch: eqx.Module, params: Params[Array]
=======
    eq_param_batch: eqx.Module | None, params: Params[Array]
>>>>>>> 81d15ddc
) -> tuple[Params[int | None] | None]:
    """
    Return the input vmap axes when there is batch(es) of parameters to vmap
    over. The latter are designated by keys in eq_params_batch_dict.
    If eq_params_batch_dict is None (i.e. no additional parameter batch), we
    return (None,).

    Note that we return a Params PyTree with an integer to designate the
    vmapped axis or None if there is not
    """
    if eq_param_batch is None:
        return (None,)
    # We use pytree indexing of vmapped axes and vmap on axis
    # 0 of the eq_parameters for which we have a batch
    # this is for a fine-grained vmaping
    # scheme over the params
    param_names_to_vmap = tuple(f.name for f in fields(eq_param_batch))
    vmap_axes_dict = {
        k.name: (0 if k.name in param_names_to_vmap else None)
        for k in fields(params.eq_params)
    }
    eq_param_vmap_axes = type(params.eq_params)(**vmap_axes_dict)
    vmap_in_axes_params = (
        Params(
            nn_params=None,
            eq_params=eq_param_vmap_axes,
        ),
    )
    return vmap_in_axes_params<|MERGE_RESOLUTION|>--- conflicted
+++ resolved
@@ -2,10 +2,7 @@
 Formalize the data structure for the parameters
 """
 
-<<<<<<< HEAD
 from __future__ import annotations
-=======
->>>>>>> 81d15ddc
 from dataclasses import fields
 from typing import Generic, TypeVar
 import equinox as eqx
@@ -26,15 +23,12 @@
 
 
 class EqParams(metaclass=DictToModuleMeta):
-<<<<<<< HEAD
-=======
     """
     Note that this is exposed to the user for the particular case where the
     user, during its work, wants to change the equation parameters. In this
     case, the user must import EqParams and call `EqParams.clear()`
     """
 
->>>>>>> 81d15ddc
     pass
 
 
@@ -48,22 +42,6 @@
         A PyTree of the non-static part of the PINN eqx.Module, i.e., the
         parameters of the PINN
     eq_params : PyTree[T]
-<<<<<<< HEAD
-        A PyTree of the equation parameters. For retrocompatibility and
-        verbosity issue this can be provided as formerly ie as
-        a dictionary of the equation parameters where keys are the parameter name,
-        values are their corresponding value
-    """
-
-    nn_params: PyTree[T] = eqx.field(kw_only=True, default=None)
-    eq_params: PyTree[T] = eqx.field(
-        kw_only=True,
-        default=None,
-        converter=lambda x: EqParams(x, "EqParams")
-        if isinstance(x, dict)
-        else x,  # the first call here is critical
-    )
-=======
         A PyTree of the equation parameters. For retrocompatibility it us
         provided as a dictionary of the equation parameters where keys are the parameter names, and values are their corresponding values. Internally,
         it will be transformed to a custom instance of `EqParams`.
@@ -82,7 +60,6 @@
             self.eq_params = EqParams(eq_params, "EqParams")
         else:
             self.eq_params = eq_params
->>>>>>> 81d15ddc
 
     def partition(self, mask: Params[bool] | None):
         """
@@ -93,18 +70,11 @@
         else:
             return self, None
 
-<<<<<<< HEAD
 
-def _update_eq_params(
-    params: Params[Array],
-    eq_param_batch: PyTree[Array] | None,
-) -> Params:
-=======
 def update_eq_params(
     params: Params[Array],
     eq_param_batch: PyTree[Array] | None,
 ) -> Params[Array]:
->>>>>>> 81d15ddc
     """
     Update params.eq_params with a batch of eq_params for given key(s)
     """
@@ -117,20 +87,10 @@
         lambda p: p.eq_params,
         params,
         eqx.tree_at(
-<<<<<<< HEAD
-            lambda pt: tuple(
-                getattr(pt, f.name)
-                for f in fields(pt)
-                if f.name in param_names_to_update
-            ),
-            params.eq_params,
-            tuple(getattr(eq_param_batch, f) for f in param_names_to_update),
-=======
             lambda pt: tuple(getattr(pt, f) for f in param_names_to_update),
             params.eq_params,
             tuple(getattr(eq_param_batch, f) for f in param_names_to_update),
             is_leaf=lambda x: x is None or eqx.is_inexact_array(x),
->>>>>>> 81d15ddc
         ),
     )
 
@@ -138,11 +98,7 @@
 
 
 def _get_vmap_in_axes_params(
-<<<<<<< HEAD
-    eq_param_batch: eqx.Module, params: Params[Array]
-=======
     eq_param_batch: eqx.Module | None, params: Params[Array]
->>>>>>> 81d15ddc
 ) -> tuple[Params[int | None] | None]:
     """
     Return the input vmap axes when there is batch(es) of parameters to vmap
