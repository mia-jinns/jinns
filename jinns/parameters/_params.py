--- conflicted
+++ resolved
@@ -2,12 +2,8 @@
 Formalize the data structure for the parameters
 """
 
-<<<<<<< HEAD
 from __future__ import annotations
-
-=======
 from dataclasses import fields
->>>>>>> 6ee4d21d
 from typing import Generic, TypeVar
 import equinox as eqx
 from jaxtyping import Array, PyTree
