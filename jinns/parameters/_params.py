"""
Formalize the data structure for the parameters
"""

from dataclasses import fields
from typing import Generic, TypeVar
import equinox as eqx
from jaxtyping import Array, PyTree

from jinns.utils._DictToModuleMeta import DictToModuleMeta

T = TypeVar("T")  # the generic type for what is in the Params PyTree because we
# have possibly Params of Arrays, boolean, ...

### NOTE
### We are taking derivatives with respect to Params eqx.Modules.
### This has been shown to behave weirdly if some fields of eqx.Modules have
### been set as `field(init=False)`, we then should never create such fields in
### jinns' Params modules.
### We currently have silenced the warning related to this (see jinns.__init__
### see https://github.com/patrick-kidger/equinox/pull/1043/commits/f88e62ab809140334c2f987ed13eff0d80b8be13


class EqParams(metaclass=DictToModuleMeta):
    """
    Note that this is exposed to the user for the particular case where the
    user, during its work, wants to change the equation parameters. In this
    case, the user must import EqParams and call `EqParams.clear()`
    """

    pass


class Params(eqx.Module, Generic[T]):
    """
    The equinox module for the parameters

    Parameters
    ----------
    nn_params : PyTree[T]
        A PyTree of the non-static part of the PINN eqx.Module, i.e., the
        parameters of the PINN
    eq_params : PyTree[T]
        A PyTree of the equation parameters. For retrocompatibility it us
        provided as a dictionary of the equation parameters where keys are the parameter names, and values are their corresponding values. Internally,
        it will be transformed to a custom instance of `EqParams`.
    """

    nn_params: PyTree[T]
    eq_params: PyTree[T]

    def __init__(
        self,
        nn_params: PyTree[T] | None = None,
        eq_params: dict[str, T] | None = None,
    ):
        self.nn_params = nn_params
        if isinstance(eq_params, dict):
            self.eq_params = EqParams(eq_params, "EqParams")
        else:
            self.eq_params = eq_params


def update_eq_params(
    params: Params[Array],
    eq_param_batch: PyTree[Array] | None,
) -> Params[Array]:
    """
    Update params.eq_params with a batch of eq_params for given key(s)
    """

<<<<<<< HEAD
    # artificially "complete" `param_batch_dict` with None to match `params`
    # PyTree  structure
    param_batch_dict_ = param_batch_dict | {
        k: None for k in set(params.eq_params.keys()) - set(param_batch_dict.keys())
    }
    # Replace at non None leafs
=======
    if eq_param_batch is None:
        return params

    param_names_to_update = tuple(f.name for f in fields(eq_param_batch))
>>>>>>> de196995
    params = eqx.tree_at(
        lambda p: p.eq_params,
        params,
        eqx.tree_at(
            lambda pt: tuple(getattr(pt, f) for f in param_names_to_update),
            params.eq_params,
            tuple(getattr(eq_param_batch, f) for f in param_names_to_update),
            is_leaf=lambda x: x is None or eqx.is_inexact_array(x),
        ),
    )

    return params


def _get_vmap_in_axes_params(
    eq_param_batch: eqx.Module | None, params: Params[Array]
) -> tuple[Params[int | None] | None]:
    """
    Return the input vmap axes when there is batch(es) of parameters to vmap
    over. The latter are designated by keys in eq_params_batch_dict.
    If eq_params_batch_dict is None (i.e. no additional parameter batch), we
    return (None,).

    Note that we return a Params PyTree with an integer to designate the
    vmapped axis or None if there is not
    """
    if eq_param_batch is None:
        return (None,)
    # We use pytree indexing of vmapped axes and vmap on axis
    # 0 of the eq_parameters for which we have a batch
    # this is for a fine-grained vmaping
    # scheme over the params
    param_names_to_vmap = tuple(f.name for f in fields(eq_param_batch))
    vmap_axes_dict = {
        k.name: (0 if k.name in param_names_to_vmap else None)
        for k in fields(params.eq_params)
    }
    eq_param_vmap_axes = type(params.eq_params)(**vmap_axes_dict)
    vmap_in_axes_params = (
        Params(
            nn_params=None,
            eq_params=eq_param_vmap_axes,
        ),
    )
    return vmap_in_axes_params<|MERGE_RESOLUTION|>--- conflicted
+++ resolved
@@ -69,19 +69,10 @@
     Update params.eq_params with a batch of eq_params for given key(s)
     """
 
-<<<<<<< HEAD
-    # artificially "complete" `param_batch_dict` with None to match `params`
-    # PyTree  structure
-    param_batch_dict_ = param_batch_dict | {
-        k: None for k in set(params.eq_params.keys()) - set(param_batch_dict.keys())
-    }
-    # Replace at non None leafs
-=======
     if eq_param_batch is None:
         return params
 
     param_names_to_update = tuple(f.name for f in fields(eq_param_batch))
->>>>>>> de196995
     params = eqx.tree_at(
         lambda p: p.eq_params,
         params,
