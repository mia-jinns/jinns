"""
Main module to implement a ODE loss in jinns
"""

from __future__ import (
    annotations,
)  # https://docs.python.org/3/library/typing.html#constant

from dataclasses import InitVar
<<<<<<< HEAD
from typing import TYPE_CHECKING, Callable
=======
from typing import TYPE_CHECKING, Callable, Any, cast
>>>>>>> 81d15ddc
from types import EllipsisType
import warnings
import jax
import jax.numpy as jnp
from jax import vmap
import equinox as eqx
from jaxtyping import Float, Array
from jinns.loss._loss_utils import (
    dynamic_loss_apply,
    observations_loss_apply,
    initial_condition_check,
)
from jinns.parameters._params import (
    _get_vmap_in_axes_params,
<<<<<<< HEAD
    _update_eq_params,
=======
    update_eq_params,
>>>>>>> 81d15ddc
)
from jinns.parameters._derivative_keys import _set_derivatives, DerivativeKeysODE
from jinns.loss._loss_weights import LossWeightsODE
from jinns.loss._abstract_loss import AbstractLoss
from jinns.loss._loss_components import ODEComponents
from jinns.parameters._params import Params
from jinns.data._Batchs import ODEBatch

if TYPE_CHECKING:
    # imports only used in type hints
    from jinns.nn._abstract_pinn import AbstractPINN
    from jinns.loss import ODE

<<<<<<< HEAD
=======
    InitialConditionUser = (
        tuple[Float[Array, " n_cond "], Float[Array, " n_cond dim"]]
        | tuple[int | float | Float[Array, " "], int | float | Float[Array, " dim"]]
    )

    InitialCondition = (
        tuple[Float[Array, " n_cond "], Float[Array, " n_cond dim"]]
        | tuple[Float[Array, " "], Float[Array, " dim"]]
    )


class LossODE(AbstractLoss[LossWeightsODE, ODEBatch, ODEComponents[Array | None]]):
    r"""Loss object for an ordinary differential equation

    $$
    \mathcal{N}[u](t) = 0, \forall t \in I
    $$

    where $\mathcal{N}[\cdot]$ is a differential operator and the
    initial condition is $u(t_0)=u_0$.

>>>>>>> 81d15ddc

    Parameters
    ----------
    u : eqx.Module
        the PINN
    dynamic_loss : ODE
        the ODE dynamic part of the loss, basically the differential
        operator $\mathcal{N}[u](t)$. Should implement a method
        `dynamic_loss.evaluate(t, u, params)`.
        Can be None in order to access only some part of the evaluate call.
    loss_weights : LossWeightsODE, default=None
        The loss weights for the differents term : dynamic loss,
        initial condition and eventually observations if any.
        Can be updated according to a specific algorithm. See
        `update_weight_method`
    update_weight_method : Literal['soft_adapt', 'lr_annealing', 'ReLoBRaLo'], default=None
        Default is None meaning no update for loss weights. Otherwise a string
    derivative_keys : DerivativeKeysODE, default=None
        Specify which field of `params` should be differentiated for each
        composant of the total loss. Particularily useful for inverse problems.
        Fields can be "nn_params", "eq_params" or "both". Those that should not
        be updated will have a `jax.lax.stop_gradient` called on them. Default
        is `"nn_params"` for each composant of the loss.
    initial_condition : tuple[
            Float[Array, "n_cond "],
            Float[Array, "n_cond dim"]
        ] |
        tuple[int | float | Float[Array, " "],
              int | float | Float[Array, " dim"]
        ], default=None
        Most of the time, a tuple of length 2 with initial condition $(t_0, u_0)$.
        From jinns v1.5.1 we accept tuples of jnp arrays with shape (n_cond, 1) for t0 and (n_cond, dim) for u0. This is useful to include observed conditions at different time points, such as *e.g* final conditions. It was designed to implement $\mathcal{L}^{aux}$ from _Systems biology informed deep learning for inferring parameters and hidden dynamics_, Alireza Yazdani et al., 2020
    obs_slice : EllipsisType | slice, default=None
        Slice object specifying the begininning/ending
        slice of u output(s) that is observed. This is useful for
        multidimensional PINN, with partially observed outputs.
        Default is None (whole output is observed).
    params : InitVar[Params[Array]], default=None
        The main Params object of the problem needed to instanciate the
        DerivativeKeysODE if the latter is not specified.
    Raises
    ------
    ValueError
        if initial condition is not a tuple.
    """

    # NOTE static=True only for leaf attributes that are not valid JAX types
    # (ie. jax.Array cannot be static) and that we do not expect to change
    u: AbstractPINN
    dynamic_loss: ODE | None
    vmap_in_axes: tuple[int] = eqx.field(static=True)
    derivative_keys: DerivativeKeysODE
    loss_weights: LossWeightsODE
    initial_condition: InitialCondition | None
    obs_slice: EllipsisType | slice = eqx.field(static=True)
    params: InitVar[Params[Array] | None]

    def __init__(
        self,
        *,
        u: AbstractPINN,
        dynamic_loss: ODE | None,
        loss_weights: LossWeightsODE | None = None,
        derivative_keys: DerivativeKeysODE | None = None,
        initial_condition: InitialConditionUser | None = None,
        obs_slice: EllipsisType | slice | None = None,
        params: Params[Array] | None = None,
        **kwargs: Any,  # this is for arguments for super()
    ):
        if loss_weights is None:
            self.loss_weights = LossWeightsODE()
        else:
            self.loss_weights = loss_weights

        super().__init__(loss_weights=self.loss_weights, **kwargs)
        self.u = u
        self.dynamic_loss = dynamic_loss
        self.vmap_in_axes = (0,)
        if derivative_keys is None:
            # by default we only take gradient wrt nn_params
            if params is None:
                raise ValueError(
                    "Problem at derivative_keys initialization "
                    f"received {derivative_keys=} and {params=}"
                )
            self.derivative_keys = DerivativeKeysODE(params=params)
        else:
            self.derivative_keys = derivative_keys

        if initial_condition is None:
            warnings.warn(
                "Initial condition wasn't provided. Be sure to cover for that"
                "case (e.g by. hardcoding it into the PINN output)."
            )
            self.initial_condition = initial_condition
        else:
            if len(initial_condition) != 2:
                raise ValueError(
                    "Initial condition should be a tuple of len 2 with (t0, u0), "
                    f"{initial_condition} was passed."
                )
            # some checks/reshaping for t0 and u0
            t0, u0 = initial_condition
            if isinstance(t0, Array):
                # at the end we want to end up with t0 of shape (:, 1) to account for
                # possibly several data points
                if t0.ndim <= 1:
                    # in this case we assume t0 belongs one (initial)
                    # condition
                    t0 = initial_condition_check(t0, dim_size=1)[
                        None, :
                    ]  # make a (1, 1) here
                if t0.ndim > 2:
                    raise ValueError(
                        "It t0 is an Array, it represents n_cond"
                        " imposed conditions and must be of shape (n_cond, 1)"
                    )
            else:
                # in this case t0 clearly represents one (initial) condition
                t0 = initial_condition_check(t0, dim_size=1)[
                    None, :
                ]  # make a (1, 1) here
            if isinstance(u0, Array):
                # at the end we want to end up with u0 of shape (:, dim) to account for
                # possibly several data points
                if not u0.shape:
                    # in this case we assume u0 belongs to one (initial)
                    # condition
                    u0 = initial_condition_check(u0, dim_size=1)[
                        None, :
                    ]  # make a (1, 1) here
                elif u0.ndim == 1:
                    # in this case we assume u0 belongs to one (initial)
                    # condition
                    u0 = initial_condition_check(u0, dim_size=u0.shape[0])[
                        None, :
                    ]  # make a (1, dim) here
                if u0.ndim > 2:
                    raise ValueError(
                        "It u0 is an Array, it represents n_cond "
                        "imposed conditions and must be of shape (n_cond, dim)"
                    )
            else:
                # at the end we want to end up with u0 of shape (:, dim) to account for
                # possibly several data points
                u0 = initial_condition_check(u0, dim_size=None)[
                    None, :
                ]  # make a (1, 1) here

            if t0.shape[0] != u0.shape[0] or t0.ndim != u0.ndim:
                raise ValueError(
                    "t0 and u0 must represent a same number of initial"
                    " conditial conditions"
                )

            self.initial_condition = (t0, u0)

        if obs_slice is None:
            self.obs_slice = jnp.s_[...]
<<<<<<< HEAD

        if self.loss_weights is None:
            self.loss_weights = LossWeightsODE()

    @abc.abstractmethod
    def __call__(self, *_, **__):
        pass

    @abc.abstractmethod
    def evaluate(
        self: eqx.Module,
        opt_params: Params[Array],
        batch: ODEBatch,
        *,
        non_opt_params: Params[Array] = None,
    ) -> tuple[Float[Array, " "], ODEComponents[Float[Array, " "] | None]]:
        raise NotImplementedError


class LossODE(_LossODEAbstract):
    r"""Loss object for an ordinary differential equation

    $$
    \mathcal{N}[u](t) = 0, \forall t \in I
    $$

    where $\mathcal{N}[\cdot]$ is a differential operator and the
    initial condition is $u(t_0)=u_0$.


    Parameters
    ----------
    loss_weights : LossWeightsODE, default=None
        The loss weights for the differents term : dynamic loss,
        initial condition and eventually observations if any.
        Can be updated according to a specific algorithm. See
        `update_weight_method`
    update_weight_method : Literal['soft_adapt', 'lr_annealing', 'ReLoBRaLo'], default=None
        Default is None meaning no update for loss weights. Otherwise a string
    derivative_keys : DerivativeKeysODE, default=None
        Specify which field of `params` should be differentiated for each
        composant of the total loss. Particularily useful for inverse problems.
        Fields can be "nn_params", "eq_params" or "both". Those that should not
        be updated will have a `jax.lax.stop_gradient` called on them. Default
        is `"nn_params"` for each composant of the loss.
    initial_condition : tuple[float | Float[Array, " 1"]], default=None
        tuple of length 2 with initial condition $(t_0, u_0)$.
    obs_slice : EllipsisType | slice | None, default=None
        Slice object specifying the begininning/ending
        slice of u output(s) that is observed. This is useful for
        multidimensional PINN, with partially observed outputs.
        Default is None (whole output is observed).
    params : InitVar[Params[Array]], default=None
        The main Params object of the problem needed to instanciate the
        DerivativeKeysODE if the latter is not specified.
    u : eqx.Module
        the PINN
    dynamic_loss : ODE
        the ODE dynamic part of the loss, basically the differential
        operator $\mathcal{N}[u](t)$. Should implement a method
        `dynamic_loss.evaluate(t, u, params)`.
        Can be None in order to access only some part of the evaluate call.

    Raises
    ------
    ValueError
        if initial condition is not a tuple.
    """

    # NOTE static=True only for leaf attributes that are not valid JAX types
    # (ie. jax.Array cannot be static) and that we do not expect to change
    u: AbstractPINN
    dynamic_loss: ODE | None

    vmap_in_axes: tuple[int] = eqx.field(init=False, static=True)

    def __post_init__(self, params: Params[Array] | None = None):
        super().__post_init__(
            params=params
        )  # because __init__ or __post_init__ of Base
        # class is not automatically called

        self.vmap_in_axes = (0,)

    def __call__(self, *args, **kwargs):
        return self.evaluate(*args, **kwargs)
=======
        else:
            self.obs_slice = obs_slice
>>>>>>> 81d15ddc

    def evaluate_by_terms(
        self,
        opt_params: Params[Array],
        batch: ODEBatch,
        *,
        non_opt_params: Params[Array] | None = None,
    ) -> tuple[
        ODEComponents[Float[Array, " "] | None], ODEComponents[Float[Array, " "] | None]
    ]:
        """
        Evaluate the loss function at a batch of points for given parameters.

        We retrieve two PyTrees with loss values and gradients for each term

        Parameters
        ---------
        params
            Parameters at which the loss is evaluated
        batch
            Composed of a batch of points in the
            domain, a batch of points in the domain
            border and an optional additional batch of parameters (eg. for
            metamodeling) and an optional additional batch of observed
            inputs/outputs/parameters
        """
        if non_opt_params is not None:
            params = eqx.combine(opt_params, non_opt_params)
        else:
            params = opt_params

        temporal_batch = batch.temporal_batch

        # Retrieve the optional eq_params_batch
        # and update eq_params with the latter
        # and update vmap_in_axes
        if batch.param_batch_dict is not None:
            # update params with the batches of generated params
<<<<<<< HEAD
            params = _update_eq_params(params, batch.param_batch_dict)
=======
            params = update_eq_params(params, batch.param_batch_dict)
>>>>>>> 81d15ddc

        vmap_in_axes_params = _get_vmap_in_axes_params(
            cast(eqx.Module, batch.param_batch_dict), params
        )

        ## dynamic part
        if self.dynamic_loss is not None:
            dyn_loss_eval = self.dynamic_loss.evaluate
            dyn_loss_fun: Callable[[Params[Array]], Array] | None = (
                lambda p: dynamic_loss_apply(
                    dyn_loss_eval,
                    self.u,
                    temporal_batch,
                    _set_derivatives(p, self.derivative_keys.dyn_loss),
                    self.vmap_in_axes + vmap_in_axes_params,
                )
            )
        else:
            dyn_loss_fun = None

        if self.initial_condition is not None:
            # initial condition
            t0, u0 = self.initial_condition

            # first construct the plain init loss no vmaping
            initial_condition_fun__: Callable[[Array, Array, Params[Array]], Array] = (
                lambda t, u, p: jnp.sum(
                    (
                        self.u(
                            t,
                            _set_derivatives(
                                p,
                                self.derivative_keys.initial_condition,
                            ),
                        )
                        - u
                    )
                    ** 2,
                    axis=0,
                )
            )
            # now vmap over the number of conditions (first dim of t0 and u0)
            # and take the mean
            initial_condition_fun_: Callable[[Params[Array]], Array] = (
                lambda p: jnp.mean(
                    vmap(initial_condition_fun__, (0, 0, None))(t0, u0, p)
                )
            )
            # now vmap over the the possible batch of parameters and take the
            # average. Note that we then finally have a cartesian product
            # between the batch of parameters (if any) and the number of
            # conditions (if any)
            if not jax.tree_util.tree_leaves(vmap_in_axes_params):
                # if there is no parameter batch to vmap over we cannot call
                # vmap because calling vmap must be done with at least one non
                # None in_axes or out_axes
                initial_condition_fun = initial_condition_fun_
            else:
                initial_condition_fun: Callable[[Params[Array]], Array] | None = (
                    lambda p: jnp.mean(
                        vmap(initial_condition_fun_, vmap_in_axes_params)(p)
                    )
                )
        else:
            initial_condition_fun = None

        if batch.obs_batch_dict is not None:
            # update params with the batches of observed params
<<<<<<< HEAD
            params_obs = _update_eq_params(params, batch.obs_batch_dict["eq_params"])
=======
            params_obs = update_eq_params(params, batch.obs_batch_dict["eq_params"])
>>>>>>> 81d15ddc

            pinn_in, val = (
                batch.obs_batch_dict["pinn_in"],
                batch.obs_batch_dict["val"],
            )  # the reason for this intruction is https://github.com/microsoft/pyright/discussions/8340

            # MSE loss wrt to an observed batch
            obs_loss_fun: Callable[[Params[Array]], Array] | None = (
                lambda po: observations_loss_apply(
                    self.u,
                    pinn_in,
                    _set_derivatives(po, self.derivative_keys.observations),
                    self.vmap_in_axes + vmap_in_axes_params,
                    val,
                    self.obs_slice,
                )
            )
        else:
            params_obs = None
            obs_loss_fun = None

        # get the unweighted mses for each loss term as well as the gradients
        all_funs: ODEComponents[Callable[[Params[Array]], Array] | None] = (
            ODEComponents(dyn_loss_fun, initial_condition_fun, obs_loss_fun)
        )
        all_params: ODEComponents[Params[Array] | None] = ODEComponents(
            params, params, params_obs
        )

        # Note that the lambda functions below are with type: ignore just
        # because the lambda are not type annotated, but there is no proper way
        # to do this and we should assign the lambda to a type hinted variable
        # before hand: this is not practical, let us not get mad at this
        mses_grads = jax.tree.map(
            self.get_gradients,
            all_funs,
            all_params,
            is_leaf=lambda x: x is None,
        )

        mses = jax.tree.map(
            lambda leaf: leaf[0],  # type: ignore
            mses_grads,
            is_leaf=lambda x: isinstance(x, tuple),
        )
        grads = jax.tree.map(
            lambda leaf: leaf[1],  # type: ignore
            mses_grads,
            is_leaf=lambda x: isinstance(x, tuple),
        )

<<<<<<< HEAD
        return mses, grads

    def evaluate(
        self,
        opt_params: Params[Array],
        batch: ODEBatch,
        *,
        non_opt_params: Params[Array] | None = None,
    ) -> tuple[Float[Array, " "], ODEComponents[Float[Array, " "] | None]]:
        """
        Evaluate the loss function at a batch of points for given parameters.

        We retrieve the total value itself and a PyTree with loss values for each term

        Parameters
        ---------
        params
            Parameters at which the loss is evaluated
        batch
            Composed of a batch of points in the
            domain, a batch of points in the domain
            border and an optional additional batch of parameters (eg. for
            metamodeling) and an optional additional batch of observed
            inputs/outputs/parameters
        """
        loss_terms, _ = self.evaluate_by_terms(
            opt_params, batch, non_opt_params=non_opt_params
        )

        loss_val = self.ponderate_and_sum_loss(loss_terms)

        return loss_val, loss_terms
=======
        return mses, grads
>>>>>>> 81d15ddc
<|MERGE_RESOLUTION|>--- conflicted
+++ resolved
@@ -7,11 +7,7 @@
 )  # https://docs.python.org/3/library/typing.html#constant
 
 from dataclasses import InitVar
-<<<<<<< HEAD
-from typing import TYPE_CHECKING, Callable
-=======
 from typing import TYPE_CHECKING, Callable, Any, cast
->>>>>>> 81d15ddc
 from types import EllipsisType
 import warnings
 import jax
@@ -26,11 +22,7 @@
 )
 from jinns.parameters._params import (
     _get_vmap_in_axes_params,
-<<<<<<< HEAD
-    _update_eq_params,
-=======
     update_eq_params,
->>>>>>> 81d15ddc
 )
 from jinns.parameters._derivative_keys import _set_derivatives, DerivativeKeysODE
 from jinns.loss._loss_weights import LossWeightsODE
@@ -44,8 +36,6 @@
     from jinns.nn._abstract_pinn import AbstractPINN
     from jinns.loss import ODE
 
-<<<<<<< HEAD
-=======
     InitialConditionUser = (
         tuple[Float[Array, " n_cond "], Float[Array, " n_cond dim"]]
         | tuple[int | float | Float[Array, " "], int | float | Float[Array, " dim"]]
@@ -66,8 +56,6 @@
 
     where $\mathcal{N}[\cdot]$ is a differential operator and the
     initial condition is $u(t_0)=u_0$.
-
->>>>>>> 81d15ddc
 
     Parameters
     ----------
@@ -227,97 +215,8 @@
 
         if obs_slice is None:
             self.obs_slice = jnp.s_[...]
-<<<<<<< HEAD
-
-        if self.loss_weights is None:
-            self.loss_weights = LossWeightsODE()
-
-    @abc.abstractmethod
-    def __call__(self, *_, **__):
-        pass
-
-    @abc.abstractmethod
-    def evaluate(
-        self: eqx.Module,
-        opt_params: Params[Array],
-        batch: ODEBatch,
-        *,
-        non_opt_params: Params[Array] = None,
-    ) -> tuple[Float[Array, " "], ODEComponents[Float[Array, " "] | None]]:
-        raise NotImplementedError
-
-
-class LossODE(_LossODEAbstract):
-    r"""Loss object for an ordinary differential equation
-
-    $$
-    \mathcal{N}[u](t) = 0, \forall t \in I
-    $$
-
-    where $\mathcal{N}[\cdot]$ is a differential operator and the
-    initial condition is $u(t_0)=u_0$.
-
-
-    Parameters
-    ----------
-    loss_weights : LossWeightsODE, default=None
-        The loss weights for the differents term : dynamic loss,
-        initial condition and eventually observations if any.
-        Can be updated according to a specific algorithm. See
-        `update_weight_method`
-    update_weight_method : Literal['soft_adapt', 'lr_annealing', 'ReLoBRaLo'], default=None
-        Default is None meaning no update for loss weights. Otherwise a string
-    derivative_keys : DerivativeKeysODE, default=None
-        Specify which field of `params` should be differentiated for each
-        composant of the total loss. Particularily useful for inverse problems.
-        Fields can be "nn_params", "eq_params" or "both". Those that should not
-        be updated will have a `jax.lax.stop_gradient` called on them. Default
-        is `"nn_params"` for each composant of the loss.
-    initial_condition : tuple[float | Float[Array, " 1"]], default=None
-        tuple of length 2 with initial condition $(t_0, u_0)$.
-    obs_slice : EllipsisType | slice | None, default=None
-        Slice object specifying the begininning/ending
-        slice of u output(s) that is observed. This is useful for
-        multidimensional PINN, with partially observed outputs.
-        Default is None (whole output is observed).
-    params : InitVar[Params[Array]], default=None
-        The main Params object of the problem needed to instanciate the
-        DerivativeKeysODE if the latter is not specified.
-    u : eqx.Module
-        the PINN
-    dynamic_loss : ODE
-        the ODE dynamic part of the loss, basically the differential
-        operator $\mathcal{N}[u](t)$. Should implement a method
-        `dynamic_loss.evaluate(t, u, params)`.
-        Can be None in order to access only some part of the evaluate call.
-
-    Raises
-    ------
-    ValueError
-        if initial condition is not a tuple.
-    """
-
-    # NOTE static=True only for leaf attributes that are not valid JAX types
-    # (ie. jax.Array cannot be static) and that we do not expect to change
-    u: AbstractPINN
-    dynamic_loss: ODE | None
-
-    vmap_in_axes: tuple[int] = eqx.field(init=False, static=True)
-
-    def __post_init__(self, params: Params[Array] | None = None):
-        super().__post_init__(
-            params=params
-        )  # because __init__ or __post_init__ of Base
-        # class is not automatically called
-
-        self.vmap_in_axes = (0,)
-
-    def __call__(self, *args, **kwargs):
-        return self.evaluate(*args, **kwargs)
-=======
         else:
             self.obs_slice = obs_slice
->>>>>>> 81d15ddc
 
     def evaluate_by_terms(
         self,
@@ -335,14 +234,16 @@
 
         Parameters
         ---------
-        params
-            Parameters at which the loss is evaluated
+        opt_params
+            Parameters, which are optimized, at which the loss is evaluated
         batch
             Composed of a batch of points in the
             domain, a batch of points in the domain
             border and an optional additional batch of parameters (eg. for
             metamodeling) and an optional additional batch of observed
             inputs/outputs/parameters
+        non_opt_params
+            Parameters, which are not optimized, at which the loss is evaluated
         """
         if non_opt_params is not None:
             params = eqx.combine(opt_params, non_opt_params)
@@ -356,11 +257,7 @@
         # and update vmap_in_axes
         if batch.param_batch_dict is not None:
             # update params with the batches of generated params
-<<<<<<< HEAD
-            params = _update_eq_params(params, batch.param_batch_dict)
-=======
             params = update_eq_params(params, batch.param_batch_dict)
->>>>>>> 81d15ddc
 
         vmap_in_axes_params = _get_vmap_in_axes_params(
             cast(eqx.Module, batch.param_batch_dict), params
@@ -429,11 +326,7 @@
 
         if batch.obs_batch_dict is not None:
             # update params with the batches of observed params
-<<<<<<< HEAD
-            params_obs = _update_eq_params(params, batch.obs_batch_dict["eq_params"])
-=======
             params_obs = update_eq_params(params, batch.obs_batch_dict["eq_params"])
->>>>>>> 81d15ddc
 
             pinn_in, val = (
                 batch.obs_batch_dict["pinn_in"],
@@ -485,39 +378,4 @@
             is_leaf=lambda x: isinstance(x, tuple),
         )
 
-<<<<<<< HEAD
-        return mses, grads
-
-    def evaluate(
-        self,
-        opt_params: Params[Array],
-        batch: ODEBatch,
-        *,
-        non_opt_params: Params[Array] | None = None,
-    ) -> tuple[Float[Array, " "], ODEComponents[Float[Array, " "] | None]]:
-        """
-        Evaluate the loss function at a batch of points for given parameters.
-
-        We retrieve the total value itself and a PyTree with loss values for each term
-
-        Parameters
-        ---------
-        params
-            Parameters at which the loss is evaluated
-        batch
-            Composed of a batch of points in the
-            domain, a batch of points in the domain
-            border and an optional additional batch of parameters (eg. for
-            metamodeling) and an optional additional batch of observed
-            inputs/outputs/parameters
-        """
-        loss_terms, _ = self.evaluate_by_terms(
-            opt_params, batch, non_opt_params=non_opt_params
-        )
-
-        loss_val = self.ponderate_and_sum_loss(loss_terms)
-
-        return loss_val, loss_terms
-=======
-        return mses, grads
->>>>>>> 81d15ddc
+        return mses, grads