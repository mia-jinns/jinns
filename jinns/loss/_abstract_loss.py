--- conflicted
+++ resolved
@@ -1,30 +1,20 @@
 from __future__ import annotations
 
 import abc
-<<<<<<< HEAD
-from dataclasses import InitVar
-from typing import TYPE_CHECKING, Self, Literal, Callable, get_args
-from jaxtyping import Array, PyTree, Key, Float
-=======
-from typing import Self, Literal, Callable, TypeVar, Generic, Any
-from jaxtyping import PRNGKeyArray, Array, PyTree, Float
->>>>>>> de196995
+from typing import Self, Literal, Callable, TypeVar, Generic, Any, get_args, InitVar
+from jaxtyping import Array, PyTree, Float, PRNGKeyArray
 import equinox as eqx
 import jax
 import jax.numpy as jnp
 import optax
 from jinns.parameters._params import Params
-<<<<<<< HEAD
 from jinns.loss._loss_weight_updates import (
     soft_adapt,
-    prior_loss,
     lr_annealing,
     ReLoBRaLo,
+    prior_loss,
 )
-=======
-from jinns.loss._loss_weight_updates import soft_adapt, lr_annealing, ReLoBRaLo
 from jinns.utils._types import AnyLossComponents, AnyBatch, AnyLossWeights
->>>>>>> de196995
 
 L = TypeVar(
     "L", bound=AnyLossWeights
@@ -40,37 +30,27 @@
     "C", bound=AnyLossComponents[Array | None]
 )  # The above comment also works with Unions (https://docs.python.org/3/library/typing.html#typing.TypeVar)
 
-<<<<<<< HEAD
-AvailableUpdateWeightMethods = Literal[
-    "soft_adapt", "prior_loss", "lr_annealing", "ReLoBRaLo"
-]
-
-
-class AbstractLoss(eqx.Module):
-=======
 # In the cases above, without the bound, we could not have covariance on
 # the type because it would break LSP. Note that covariance on the return type
 # is authorized in LSP hence we do not need the same TypeVar instruction for
 # the return types of evaluate_by_terms for example!
 
 
+AvailableUpdateWeightMethods = Literal[
+    "soft_adapt", "prior_loss", "lr_annealing", "ReLoBRaLo"
+]
+
+
 class AbstractLoss(eqx.Module, Generic[L, B, C]):
->>>>>>> de196995
     """
     About the call:
     https://github.com/patrick-kidger/equinox/issues/1002 + https://docs.kidger.site/equinox/pattern/
     """
 
-<<<<<<< HEAD
-    loss_weights: AbstractLossWeights
-    loss_weight_scales: AbstractLossWeights = eqx.field(init=False)
+    loss_weights: eqx.AbstractVar[L]
+    loss_weight_scales: L = eqx.field(init=False)
     update_weight_method: AvailableUpdateWeightMethods | None = eqx.field(
         kw_only=True, default=None, static=True
-=======
-    loss_weights: eqx.AbstractVar[L]
-    update_weight_method: Literal["soft_adapt", "lr_annealing", "ReLoBRaLo"] | None = (
-        eqx.field(kw_only=True, default=None, static=True)
->>>>>>> de196995
     )
     keep_initial_loss_weight_scales: InitVar[bool] = eqx.field(
         default=True, kw_only=True
@@ -144,28 +124,17 @@
         terms_list = jax.tree.leaves(
             terms, is_leaf=lambda x: eqx.is_inexact_array(x) and x is not None
         )
-<<<<<<< HEAD
-        if len(weights) == len(terms):
-            return jnp.sum(jnp.array(weights) * jnp.array(terms))
-        else:
-            raise ValueError(
-                "The numbers of declared loss weights and "
-                "declared loss terms do not concord "
-                f" got {len(weights)} and {len(terms)}. "
-                "If you passed tuple of dyn_loss, make sure to pass "
-                "tuple of loss weights at LossWeights.dyn_loss."
-                "If you passed tuple of obs datasets, make sure to pass "
-                "tuple of loss weights at LossWeights.observations."
-            )
-=======
         if len(weights) == len(terms_list):
             return jnp.sum(jnp.array(weights) * jnp.array(terms_list))
         raise ValueError(
             "The numbers of declared loss weights and "
             "declared loss terms do not concord "
             f" got {len(weights)} and {len(terms_list)}"
-        )
->>>>>>> de196995
+            "If you passed tuple of dyn_loss, make sure to pass "
+            "tuple of loss weights at LossWeights.dyn_loss."
+            "If you passed tuple of obs datasets, make sure to pass "
+            "tuple of loss weights at LossWeights.observations."
+        )
 
     def ponderate_and_sum_gradient(self, terms: C) -> C:
         """
@@ -192,31 +161,6 @@
             *weighted_grads,
             is_leaf=eqx.is_inexact_array,
         )
-
-    def evaluate(
-        self, params: Params[Array], batch: AnyBatch
-    ) -> tuple[Float[Array, " "], AnyLossComponents]:
-        """
-        Evaluate the loss function at a batch of points for given parameters.
-
-        We retrieve the total value itself and a PyTree with loss values for each term
-
-        Parameters
-        ---------
-        params
-            Parameters at which the loss is evaluated
-        batch
-            Composed of a batch of points in the
-            domain, a batch of points in the domain
-            border and an optional additional batch of parameters (eg. for
-            metamodeling) and an optional additional batch of observed
-            inputs/outputs/parameters
-        """
-        loss_terms, _ = self.evaluate_by_terms(params, batch)
-
-        loss_val = self.ponderate_and_sum_loss(loss_terms)
-
-        return loss_val, loss_terms
 
     def update_weights(
         self: Self,
