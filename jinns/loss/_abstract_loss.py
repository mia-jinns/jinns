from __future__ import annotations

import abc
from typing import Self, Literal, Callable, TypeVar, Generic, Any
from jaxtyping import PRNGKeyArray, Array, PyTree, Float
import equinox as eqx
import jax
import jax.numpy as jnp
import optax
from jinns.parameters._params import Params
from jinns.loss._loss_weight_updates import soft_adapt, lr_annealing, ReLoBRaLo
from jinns.utils._types import AnyLossComponents, AnyBatch, AnyLossWeights

L = TypeVar(
    "L", bound=AnyLossWeights
)  # we want to be able to use one of the element of AnyLossWeights
# that is https://stackoverflow.com/a/79534258 via `bound`

B = TypeVar(
    "B", bound=AnyBatch
)  # The above comment also works with Unions (https://docs.python.org/3/library/typing.html#typing.TypeVar)
# We then do the same TypeVar to be able to use one of the element of AnyBatch
# in the evaluate_by_terms methods of child classes.
C = TypeVar(
    "C", bound=AnyLossComponents[Array | None]
)  # The above comment also works with Unions (https://docs.python.org/3/library/typing.html#typing.TypeVar)

# In the cases above, without the bound, we could not have covariance on
# the type because it would break LSP. Note that covariance on the return type
# is authorized in LSP hence we do not need the same TypeVar instruction for
# the return types of evaluate_by_terms for example!


class AbstractLoss(eqx.Module, Generic[L, B, C]):
    """
    About the call:
    https://github.com/patrick-kidger/equinox/issues/1002 + https://docs.kidger.site/equinox/pattern/
    """

    loss_weights: eqx.AbstractVar[L]
    update_weight_method: Literal["soft_adapt", "lr_annealing", "ReLoBRaLo"] | None = (
        eqx.field(kw_only=True, default=None, static=True)
    )

    def __call__(self, *args: Any, **kwargs: Any) -> Any:
        return self.evaluate(*args, **kwargs)

    @abc.abstractmethod
<<<<<<< HEAD
    def evaluate_by_terms(
        self,
        opt_params: Params[Array],
        batch: AnyBatch,
        non_opt_params: Params[Array] | None = None,
    ) -> tuple[AnyLossComponents, AnyLossComponents]:
=======
    def evaluate_by_terms(self, params: Params[Array], batch: B) -> tuple[C, C]:
>>>>>>> 81d15ddc
        pass

    def evaluate(self, params: Params[Array], batch: B) -> tuple[Float[Array, " "], C]:
        """
        Evaluate the loss function at a batch of points for given parameters.

        We retrieve the total value itself and a PyTree with loss values for each term

        Parameters
        ---------
        params
            Parameters at which the loss is evaluated
        batch
            Composed of a batch of points in the
            domain, a batch of points in the domain
            border and an optional additional batch of parameters (eg. for
            metamodeling) and an optional additional batch of observed
            inputs/outputs/parameters
        """
        loss_terms, _ = self.evaluate_by_terms(params, batch)

        loss_val = self.ponderate_and_sum_loss(loss_terms)

        return loss_val, loss_terms

    def get_gradients(
        self, fun: Callable[[Params[Array]], Array], params: Params[Array]
    ) -> tuple[Array, Array]:
        """
        params already filtered with derivative keys here
        """
        if fun is None:
            return None, None
        value_grad_loss = jax.value_and_grad(fun)
        loss_val, grads = value_grad_loss(params)
        return loss_val, grads

    def ponderate_and_sum_loss(self, terms: C) -> Array:
        """
        Get total loss from individual loss terms and weights

        tree.leaves is needed to get rid of None from non used loss terms
        """
        weights = jax.tree.leaves(
            self.loss_weights,
            is_leaf=lambda x: eqx.is_inexact_array(x) and x is not None,
        )
        terms_list = jax.tree.leaves(
            terms, is_leaf=lambda x: eqx.is_inexact_array(x) and x is not None
        )
        if len(weights) == len(terms_list):
            return jnp.sum(jnp.array(weights) * jnp.array(terms_list))
        raise ValueError(
            "The numbers of declared loss weights and "
            "declared loss terms do not concord "
            f" got {len(weights)} and {len(terms_list)}"
        )

    def ponderate_and_sum_gradient(self, terms: C) -> C:
        """
        Get total gradients from individual loss gradients and weights
        for each parameter

        tree.leaves is needed to get rid of None from non used loss terms
        """
        weights = jax.tree.leaves(
            self.loss_weights,
            is_leaf=lambda x: eqx.is_inexact_array(x) and x is not None,
        )
        grads = jax.tree.leaves(terms, is_leaf=lambda x: isinstance(x, Params))
        # gradient terms for each individual loss for each parameter (several
        # Params structures)
        weights_pytree = jax.tree.map(
            lambda w: optax.tree_utils.tree_full_like(grads[0], w), weights
        )  # We need several Params structures full of the weight scalar
        weighted_grads = jax.tree.map(
            lambda w, p: w * p, weights_pytree, grads, is_leaf=eqx.is_inexact_array
        )  # Now we can multiply
        return jax.tree.map(
            lambda *grads: jnp.sum(jnp.array(grads), axis=0),
            *weighted_grads,
            is_leaf=eqx.is_inexact_array,
        )

    def update_weights(
        self: Self,
        iteration_nb: int,
        loss_terms: PyTree,
        stored_loss_terms: PyTree,
        grad_terms: PyTree,
        key: PRNGKeyArray,
    ) -> Self:
        """
        Update the loss weights according to a predefined scheme
        """
        if self.update_weight_method == "soft_adapt":
            new_weights = soft_adapt(
                self.loss_weights, iteration_nb, loss_terms, stored_loss_terms
            )
        elif self.update_weight_method == "lr_annealing":
            new_weights = lr_annealing(self.loss_weights, grad_terms)
        elif self.update_weight_method == "ReLoBRaLo":
            new_weights = ReLoBRaLo(
                self.loss_weights, iteration_nb, loss_terms, stored_loss_terms, key
            )
        else:
            raise ValueError("update_weight_method for loss weights not implemented")

        # Below we update the non None entry in the PyTree self.loss_weights
        # we directly get the non None entries because None is not treated as a
        # leaf
        return eqx.tree_at(
            lambda pt: jax.tree.leaves(pt.loss_weights), self, new_weights
        )<|MERGE_RESOLUTION|>--- conflicted
+++ resolved
@@ -46,19 +46,22 @@
         return self.evaluate(*args, **kwargs)
 
     @abc.abstractmethod
-<<<<<<< HEAD
     def evaluate_by_terms(
         self,
         opt_params: Params[Array],
-        batch: AnyBatch,
+        batch: B,
+        *,
         non_opt_params: Params[Array] | None = None,
-    ) -> tuple[AnyLossComponents, AnyLossComponents]:
-=======
-    def evaluate_by_terms(self, params: Params[Array], batch: B) -> tuple[C, C]:
->>>>>>> 81d15ddc
+    ) -> tuple[C, C]:
         pass
 
-    def evaluate(self, params: Params[Array], batch: B) -> tuple[Float[Array, " "], C]:
+    def evaluate(
+        self,
+        opt_params: Params[Array],
+        batch: B,
+        *,
+        non_opt_params: Params[Array] | None = None,
+    ) -> tuple[Float[Array, " "], C]:
         """
         Evaluate the loss function at a batch of points for given parameters.
 
@@ -66,16 +69,20 @@
 
         Parameters
         ---------
-        params
-            Parameters at which the loss is evaluated
+        opt_params
+            Parameters, which are optimized, at which the loss is evaluated
         batch
             Composed of a batch of points in the
             domain, a batch of points in the domain
             border and an optional additional batch of parameters (eg. for
             metamodeling) and an optional additional batch of observed
             inputs/outputs/parameters
+        non_opt_params
+            Parameters, which are non optimized, at which the loss is evaluated
         """
-        loss_terms, _ = self.evaluate_by_terms(params, batch)
+        loss_terms, _ = self.evaluate_by_terms(
+            opt_params, batch, non_opt_params=non_opt_params
+        )
 
         loss_val = self.ponderate_and_sum_loss(loss_terms)
 
