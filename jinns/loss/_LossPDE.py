"""
Main module to implement a PDE loss in jinns
"""

from __future__ import (
    annotations,
)  # https://docs.python.org/3/library/typing.html#constant

import abc
from dataclasses import InitVar
from typing import TYPE_CHECKING, Callable, TypedDict
from types import EllipsisType
import warnings
import jax
import jax.numpy as jnp
import equinox as eqx
from jaxtyping import Float, Array, Key, Int
from jinns.loss._loss_utils import (
    dynamic_loss_apply,
    boundary_condition_apply,
    normalization_loss_apply,
    observations_loss_apply,
    initial_condition_apply,
)
from jinns.parameters._params import (
    _get_vmap_in_axes_params,
    _update_eq_params_dict,
)
from jinns.parameters._derivative_keys import (
    _set_derivatives,
    DerivativeKeysPDEStatio,
    DerivativeKeysPDENonStatio,
)
from jinns.loss._abstract_loss import AbstractLoss
from jinns.loss._loss_components import PDEStatioComponents, PDENonStatioComponents
from jinns.loss._loss_weights import (
    LossWeightsPDEStatio,
    LossWeightsPDENonStatio,
)
from jinns.data._Batchs import PDEStatioBatch, PDENonStatioBatch
from jinns.parameters._params import Params


if TYPE_CHECKING:
    # imports for type hints only
    from jinns.nn._abstract_pinn import AbstractPINN
    from jinns.loss import PDENonStatio, PDEStatio
    from jinns.utils._types import BoundaryConditionFun

    class LossDictPDEStatio(TypedDict):
        dyn_loss: Float[Array, " "]
        norm_loss: Float[Array, " "]
        boundary_loss: Float[Array, " "]
        observations: Float[Array, " "]

    class LossDictPDENonStatio(LossDictPDEStatio):
        initial_condition: Float[Array, " "]


_IMPLEMENTED_BOUNDARY_CONDITIONS = [
    "dirichlet",
    "von neumann",
    "vonneumann",
]


class _LossPDEAbstract(AbstractLoss):
    r"""
    Parameters
    ----------

    loss_weights : LossWeightsPDEStatio | LossWeightsPDENonStatio, default=None
        The loss weights for the differents term : dynamic loss,
        initial condition (if LossWeightsPDENonStatio), boundary conditions if
        any, normalization loss if any and observations if any.
        Can be updated according to a specific algorithm. See
        `update_weight_method`
    update_weight_method : Literal['soft_adapt', 'lr_annealing', 'ReLoBRaLo'], default=None
        Default is None meaning no update for loss weights. Otherwise a string
    derivative_keys : DerivativeKeysPDEStatio | DerivativeKeysPDENonStatio, default=None
        Specify which field of `params` should be differentiated for each
        composant of the total loss. Particularily useful for inverse problems.
        Fields can be "nn_params", "eq_params" or "both". Those that should not
        be updated will have a `jax.lax.stop_gradient` called on them. Default
        is `"nn_params"` for each composant of the loss.
    omega_boundary_fun : BoundaryConditionFun | dict[str, BoundaryConditionFun], default=None
         The function to be matched in the border condition (can be None) or a
         dictionary of such functions as values and keys as described
         in `omega_boundary_condition`.
    omega_boundary_condition : str | dict[str, str], default=None
        Either None (no condition, by default), or a string defining
        the boundary condition (Dirichlet or Von Neumann),
        or a dictionary with such strings as values. In this case,
        the keys are the facets and must be in the following order:
        1D -> [“xmin”, “xmax”], 2D -> [“xmin”, “xmax”, “ymin”, “ymax”].
        Note that high order boundaries are currently not implemented.
        A value in the dict can be None, this means we do not enforce
        a particular boundary condition on this facet.
        The facet called “xmin”, resp. “xmax” etc., in 2D,
        refers to the set of 2D points with fixed “xmin”, resp. “xmax”, etc.
    omega_boundary_dim : slice | dict[str, slice], default=None
        Either None, or a slice object or a dictionary of slice objects as
        values and keys as described in `omega_boundary_condition`.
        `omega_boundary_dim` indicates which dimension(s) of the PINN
        will be forced to match the boundary condition.
        Note that it must be a slice and not an integer
        (but a preprocessing of the user provided argument takes care of it)
    norm_samples : Float[Array, " nb_norm_samples dimension"], default=None
        Monte-Carlo sample points for computing the
        normalization constant. Default is None.
    norm_weights : Float[Array, " nb_norm_samples"] | float | int, default=None
        The importance sampling weights for Monte-Carlo integration of the
        normalization constant. Must be provided if `norm_samples` is provided.
        `norm_weights` should be broadcastble to
        `norm_samples`.
        Alternatively, the user can pass a float or an integer that will be
        made broadcastable to `norm_samples`.
        These corresponds to the weights $w_k = \frac{1}{q(x_k)}$ where
        $q(\cdot)$ is the proposal p.d.f. and $x_k$ are the Monte-Carlo samples.
    obs_slice : EllipsisType | slice, default=None
        slice object specifying the begininning/ending of the PINN output
        that is observed (this is then useful for multidim PINN). Default is None.
    params : InitVar[Params[Array]], default=None
        The main Params object of the problem needed to instanciate the
        DerivativeKeysODE if the latter is not specified.
    """

    # NOTE static=True only for leaf attributes that are not valid JAX types
    # (ie. jax.Array cannot be static) and that we do not expect to change
    # kw_only in base class is motivated here: https://stackoverflow.com/a/69822584
    derivative_keys: DerivativeKeysPDEStatio | DerivativeKeysPDENonStatio | None = (
        eqx.field(kw_only=True, default=None)
    )
    loss_weights: LossWeightsPDEStatio | LossWeightsPDENonStatio | None = eqx.field(
        kw_only=True, default=None
    )
    omega_boundary_fun: (
        BoundaryConditionFun | dict[str, BoundaryConditionFun] | None
    ) = eqx.field(kw_only=True, default=None, static=True)
    omega_boundary_condition: str | dict[str, str] | None = eqx.field(
        kw_only=True, default=None, static=True
    )
    omega_boundary_dim: slice | dict[str, slice] | None = eqx.field(
        kw_only=True, default=None, static=True
    )
    norm_samples: Float[Array, " nb_norm_samples dimension"] | None = eqx.field(
        kw_only=True, default=None
    )
    norm_weights: Float[Array, " nb_norm_samples"] | float | int | None = eqx.field(
        kw_only=True, default=None
    )
    obs_slice: EllipsisType | slice | None = eqx.field(
        kw_only=True, default=None, static=True
    )

    params: InitVar[Params[Array]] = eqx.field(kw_only=True, default=None)

    def __post_init__(self, params: Params[Array] | None = None):
        """
        Note that neither __init__ or __post_init__ are called when udating a
        Module with eqx.tree_at
        """
        if self.derivative_keys is None:
            # be default we only take gradient wrt nn_params
            try:
                self.derivative_keys = (
                    DerivativeKeysPDENonStatio(params=params)
                    if isinstance(self, LossPDENonStatio)
                    else DerivativeKeysPDEStatio(params=params)
                )
            except ValueError as exc:
                raise ValueError(
                    "Problem at self.derivative_keys initialization "
                    f"received {self.derivative_keys=} and {params=}"
                ) from exc

        if self.loss_weights is None:
            self.loss_weights = (
                LossWeightsPDENonStatio()
                if isinstance(self, LossPDENonStatio)
                else LossWeightsPDEStatio()
            )

        if self.obs_slice is None:
            self.obs_slice = jnp.s_[...]

        if (
            isinstance(self.omega_boundary_fun, dict)
            and not isinstance(self.omega_boundary_condition, dict)
        ) or (
            not isinstance(self.omega_boundary_fun, dict)
            and isinstance(self.omega_boundary_condition, dict)
        ):
            raise ValueError(
                "if one of self.omega_boundary_fun or "
                "self.omega_boundary_condition is dict, the other should be too."
            )

        if self.omega_boundary_condition is None or self.omega_boundary_fun is None:
            warnings.warn(
                "Missing boundary function or no boundary condition."
                "Boundary function is thus ignored."
            )
        else:
            if isinstance(self.omega_boundary_condition, dict):
                for _, v in self.omega_boundary_condition.items():
                    if v is not None and not any(
                        v.lower() in s for s in _IMPLEMENTED_BOUNDARY_CONDITIONS
                    ):
                        raise NotImplementedError(
                            f"The boundary condition {self.omega_boundary_condition} is not"
                            f"implemented yet. Try one of :"
                            f"{_IMPLEMENTED_BOUNDARY_CONDITIONS}."
                        )
            else:
                if not any(
                    self.omega_boundary_condition.lower() in s
                    for s in _IMPLEMENTED_BOUNDARY_CONDITIONS
                ):
                    raise NotImplementedError(
                        f"The boundary condition {self.omega_boundary_condition} is not"
                        f"implemented yet. Try one of :"
                        f"{_IMPLEMENTED_BOUNDARY_CONDITIONS}."
                    )
                if isinstance(self.omega_boundary_fun, dict) and isinstance(
                    self.omega_boundary_condition, dict
                ):
                    if (
                        not (
                            list(self.omega_boundary_fun.keys()) == ["xmin", "xmax"]
                            and list(self.omega_boundary_condition.keys())
                            == ["xmin", "xmax"]
                        )
                    ) or (
                        not (
                            list(self.omega_boundary_fun.keys())
                            == ["xmin", "xmax", "ymin", "ymax"]
                            and list(self.omega_boundary_condition.keys())
                            == ["xmin", "xmax", "ymin", "ymax"]
                        )
                    ):
                        raise ValueError(
                            "The key order (facet order) in the "
                            "boundary condition dictionaries is incorrect"
                        )

        if isinstance(self.omega_boundary_fun, dict):
            if not isinstance(self.omega_boundary_dim, dict):
                raise ValueError(
                    "If omega_boundary_fun is a dict then"
                    " omega_boundary_dim should also be a dict"
                )
            if self.omega_boundary_dim is None:
                self.omega_boundary_dim = {
                    k: jnp.s_[::] for k in self.omega_boundary_fun.keys()
                }
            if list(self.omega_boundary_dim.keys()) != list(
                self.omega_boundary_fun.keys()
            ):
                raise ValueError(
                    "If omega_boundary_fun is a dict,"
                    " omega_boundary_dim should be a dict with the same keys"
                )
            for k, v in self.omega_boundary_dim.items():
                if isinstance(v, int):
                    # rewrite it as a slice to ensure that axis does not disappear when
                    # indexing
                    self.omega_boundary_dim[k] = jnp.s_[v : v + 1]

        else:
            if self.omega_boundary_dim is None:
                self.omega_boundary_dim = jnp.s_[::]
            if isinstance(self.omega_boundary_dim, int):
                # rewrite it as a slice to ensure that axis does not disappear when
                # indexing
                self.omega_boundary_dim = jnp.s_[
                    self.omega_boundary_dim : self.omega_boundary_dim + 1
                ]
            if not isinstance(self.omega_boundary_dim, slice):
                raise ValueError("self.omega_boundary_dim must be a jnp.s_ object")

        if self.norm_samples is not None:
            if self.norm_weights is None:
                raise ValueError(
                    "`norm_weights` must be provided when `norm_samples` is used!"
                )
            if isinstance(self.norm_weights, (int, float)):
                self.norm_weights = self.norm_weights * jnp.ones(
                    (self.norm_samples.shape[0],)
                )
            if isinstance(self.norm_weights, Array):
                if not (self.norm_weights.shape[0] == self.norm_samples.shape[0]):
                    raise ValueError(
                        "self.norm_weights and "
                        "self.norm_samples must have the same leading dimension"
                    )
            else:
                raise ValueError("Wrong type for self.norm_weights")

    @abc.abstractmethod
    def __call__(self, *_, **__):
        pass

    @abc.abstractmethod
    def evaluate(
        self: eqx.Module,
        opt_params: Params[Array],
        batch: PDEStatioBatch | PDENonStatioBatch,
        *,
        non_opt_params: Params[Array] = None,
    ) -> tuple[Float[Array, " "], LossDictPDEStatio | LossDictPDENonStatio]:
        raise NotImplementedError


class LossPDEStatio(_LossPDEAbstract):
    r"""Loss object for a stationary partial differential equation

    $$
        \mathcal{N}[u](x) = 0, \forall x  \in \Omega
    $$

    where $\mathcal{N}[\cdot]$ is a differential operator and the
    boundary condition is $u(x)=u_b(x)$ The additional condition of
    integrating to 1 can be included, i.e. $\int u(x)\mathrm{d}x=1$.

    Parameters
    ----------
    u : AbstractPINN
        the PINN
    dynamic_loss : PDEStatio
        the stationary PDE dynamic part of the loss, basically the differential
        operator $\mathcal{N}[u](x)$. Should implement a method
        `dynamic_loss.evaluate(x, u, params)`.
        Can be None in order to access only some part of the evaluate call
        results.
    key : Key
        A JAX PRNG Key for the loss class treated as an attribute. Default is
        None. This field is provided for future developments and additional
        losses that might need some randomness. Note that special care must be
        taken when splitting the key because in-place updates are forbidden in
        eqx.Modules.
    loss_weights : LossWeightsPDEStatio, default=None
        The loss weights for the differents term : dynamic loss,
        boundary conditions if any, normalization loss if any and
        observations if any.
        Can be updated according to a specific algorithm. See
        `update_weight_method`
    update_weight_method : Literal['soft_adapt', 'lr_annealing', 'ReLoBRaLo'], default=None
        Default is None meaning no update for loss weights. Otherwise a string
    derivative_keys : DerivativeKeysPDEStatio, default=None
        Specify which field of `params` should be differentiated for each
        composant of the total loss. Particularily useful for inverse problems.
        Fields can be "nn_params", "eq_params" or "both". Those that should not
        be updated will have a `jax.lax.stop_gradient` called on them. Default
        is `"nn_params"` for each composant of the loss.
    omega_boundary_fun : BoundaryConditionFun | dict[str, BoundaryConditionFun], default=None
         The function to be matched in the border condition (can be None) or a
         dictionary of such functions as values and keys as described
         in `omega_boundary_condition`.
    omega_boundary_condition : str | dict[str, str], default=None
        Either None (no condition, by default), or a string defining
        the boundary condition (Dirichlet or Von Neumann),
        or a dictionary with such strings as values. In this case,
        the keys are the facets and must be in the following order:
        1D -> [“xmin”, “xmax”], 2D -> [“xmin”, “xmax”, “ymin”, “ymax”].
        Note that high order boundaries are currently not implemented.
        A value in the dict can be None, this means we do not enforce
        a particular boundary condition on this facet.
        The facet called “xmin”, resp. “xmax” etc., in 2D,
        refers to the set of 2D points with fixed “xmin”, resp. “xmax”, etc.
    omega_boundary_dim : slice | dict[str, slice], default=None
        Either None, or a slice object or a dictionary of slice objects as
        values and keys as described in `omega_boundary_condition`.
        `omega_boundary_dim` indicates which dimension(s) of the PINN
        will be forced to match the boundary condition.
        Note that it must be a slice and not an integer
        (but a preprocessing of the user provided argument takes care of it)
    norm_samples : Float[Array, " nb_norm_samples dimension"], default=None
        Monte-Carlo sample points for computing the
        normalization constant. Default is None.
    norm_weights : Float[Array, " nb_norm_samples"] | float | int, default=None
        The importance sampling weights for Monte-Carlo integration of the
        normalization constant. Must be provided if `norm_samples` is provided.
        `norm_weights` should have the same leading dimension as
        `norm_samples`.
        Alternatively, the user can pass a float or an integer.
        These corresponds to the weights $w_k = \frac{1}{q(x_k)}$ where
        $q(\cdot)$ is the proposal p.d.f. and $x_k$ are the Monte-Carlo samples.
    obs_slice : slice, default=None
        slice object specifying the begininning/ending of the PINN output
        that is observed (this is then useful for multidim PINN). Default is None.
    params : InitVar[Params[Array]], default=None
        The main Params object of the problem needed to instanciate the
        DerivativeKeysODE if the latter is not specified.


    Raises
    ------
    ValueError
        If conditions on omega_boundary_condition and omega_boundary_fun
        are not respected
    """

    # NOTE static=True only for leaf attributes that are not valid JAX types
    # (ie. jax.Array cannot be static) and that we do not expect to change

    u: AbstractPINN
    dynamic_loss: PDEStatio | None
    key: Key | None = eqx.field(kw_only=True, default=None)

    vmap_in_axes: tuple[Int] = eqx.field(init=False, static=True)

    def __post_init__(self, params: Params[Array] | None = None):
        """
        Note that neither __init__ or __post_init__ are called when udating a
        Module with eqx.tree_at!
        """
        super().__post_init__(
            params=params
        )  # because __init__ or __post_init__ of Base
        # class is not automatically called

        self.vmap_in_axes = (0,)  # for x only here

    def _get_dynamic_loss_batch(
        self, batch: PDEStatioBatch
    ) -> Float[Array, " batch_size dimension"]:
        return batch.domain_batch

    def _get_normalization_loss_batch(
        self, _
    ) -> tuple[Float[Array, " nb_norm_samples dimension"]]:
        return (self.norm_samples,)  # type: ignore -> cannot narrow a class attr

    # we could have used typing.cast though

    def _get_observations_loss_batch(
        self, batch: PDEStatioBatch
    ) -> Float[Array, " batch_size obs_dim"]:
        return batch.obs_batch_dict["pinn_in"]

    def __call__(self, *args, **kwargs):
        return self.evaluate(*args, **kwargs)

<<<<<<< HEAD
    def evaluate(
        self,
        opt_params: Params[Array],
        batch: PDEStatioBatch,
        *,
        non_opt_params: Params[Array] = None,
    ) -> tuple[Float[Array, " "], LossDictPDEStatio]:
=======
    def evaluate_by_terms(
        self, params: Params[Array], batch: PDEStatioBatch
    ) -> tuple[PDEStatioComponents[Array | None], PDEStatioComponents[Array | None]]:
>>>>>>> 3ca3b74f
        """
        Evaluate the loss function at a batch of points for given parameters.

        We retrieve two PyTrees with loss values and gradients for each term

        Parameters
        ---------
        params
            Parameters at which the loss is evaluated
        batch
            Composed of a batch of points in the
            domain, a batch of points in the domain
            border and an optional additional batch of parameters (eg. for
            metamodeling) and an optional additional batch of observed
            inputs/outputs/parameters
        """
        if non_opt_params is not None:
            params = eqx.combine(opt_params, non_opt_params)
        else:
            params = opt_params

        # Retrieve the optional eq_params_batch
        # and update eq_params with the latter
        # and update vmap_in_axes
        if batch.param_batch_dict is not None:
            # update eq_params with the batches of generated params
            params = _update_eq_params_dict(params, batch.param_batch_dict)

        vmap_in_axes_params = _get_vmap_in_axes_params(batch.param_batch_dict, params)

        # dynamic part
        if self.dynamic_loss is not None:
            dyn_loss_fun = lambda p: dynamic_loss_apply(
                self.dynamic_loss.evaluate,  # type: ignore
                self.u,
                self._get_dynamic_loss_batch(batch),
                _set_derivatives(p, self.derivative_keys.dyn_loss),  # type: ignore
                self.vmap_in_axes + vmap_in_axes_params,
            )
        else:
            dyn_loss_fun = None

        # normalization part
        if self.norm_samples is not None:
            norm_loss_fun = lambda p: normalization_loss_apply(
                self.u,
                self._get_normalization_loss_batch(batch),
                _set_derivatives(p, self.derivative_keys.norm_loss),  # type: ignore
                vmap_in_axes_params,
                self.norm_weights,  # type: ignore -> can't get the __post_init__ narrowing here
            )
        else:
            norm_loss_fun = None

        # boundary part
        if (
            self.omega_boundary_condition is not None
            and self.omega_boundary_dim is not None
            and self.omega_boundary_fun is not None
        ):  # pyright cannot narrow down the three None otherwise as it is class attribute
            boundary_loss_fun = lambda p: boundary_condition_apply(
                self.u,
                batch,
                _set_derivatives(p, self.derivative_keys.boundary_loss),  # type: ignore
                self.omega_boundary_fun,  # type: ignore
                self.omega_boundary_condition,  # type: ignore
                self.omega_boundary_dim,  # type: ignore
            )
        else:
            boundary_loss_fun = None

        # Observation mse
        if batch.obs_batch_dict is not None:
            # update params with the batches of observed params
            params_obs = _update_eq_params_dict(
                params, batch.obs_batch_dict["eq_params"]
            )

            obs_loss_fun = lambda po: observations_loss_apply(
                self.u,
                self._get_observations_loss_batch(batch),
                _set_derivatives(po, self.derivative_keys.observations),  # type: ignore
                self.vmap_in_axes + vmap_in_axes_params,
                batch.obs_batch_dict["val"],
                self.obs_slice,
            )
        else:
            params_obs = None
            obs_loss_fun = None

        # get the unweighted mses for each loss term as well as the gradients
        all_funs: PDEStatioComponents[Callable[[Params[Array]], Array] | None] = (
            PDEStatioComponents(
                dyn_loss_fun, norm_loss_fun, boundary_loss_fun, obs_loss_fun
            )
        )
        all_params: PDEStatioComponents[Params[Array] | None] = PDEStatioComponents(
            params, params, params, params_obs
        )
        mses_grads = jax.tree.map(
            lambda fun, params: self.get_gradients(fun, params),
            all_funs,
            all_params,
            is_leaf=lambda x: x is None,
        )
        mses = jax.tree.map(
            lambda leaf: leaf[0], mses_grads, is_leaf=lambda x: isinstance(x, tuple)
        )
        grads = jax.tree.map(
            lambda leaf: leaf[1], mses_grads, is_leaf=lambda x: isinstance(x, tuple)
        )

        return mses, grads

    def evaluate(
        self, params: Params[Array], batch: PDEStatioBatch
    ) -> tuple[Float[Array, " "], PDEStatioComponents[Float[Array, " "] | None]]:
        """
        Evaluate the loss function at a batch of points for given parameters.

        We retrieve the total value itself and a PyTree with loss values for each term

        Parameters
        ---------
        params
            Parameters at which the loss is evaluated
        batch
            Composed of a batch of points in the
            domain, a batch of points in the domain
            border and an optional additional batch of parameters (eg. for
            metamodeling) and an optional additional batch of observed
            inputs/outputs/parameters
        """
        loss_terms, _ = self.evaluate_by_terms(params, batch)

        loss_val = self.ponderate_and_sum_loss(loss_terms)

        return loss_val, loss_terms


class LossPDENonStatio(LossPDEStatio):
    r"""Loss object for a stationary partial differential equation

    $$
        \mathcal{N}[u](t, x) = 0, \forall t \in I, \forall x \in \Omega
    $$

    where $\mathcal{N}[\cdot]$ is a differential operator.
    The boundary condition is $u(t, x)=u_b(t, x),\forall
    x\in\delta\Omega, \forall t$.
    The initial condition is $u(0, x)=u_0(x), \forall x\in\Omega$
    The additional condition of
    integrating to 1 can be included, i.e., $\int u(t, x)\mathrm{d}x=1$.

    Parameters
    ----------
    u : AbstractPINN
        the PINN
    dynamic_loss : PDENonStatio
        the non stationary PDE dynamic part of the loss, basically the differential
        operator $\mathcal{N}[u](t, x)$. Should implement a method
        `dynamic_loss.evaluate(t, x, u, params)`.
        Can be None in order to access only some part of the evaluate call
        results.
    key : Key
        A JAX PRNG Key for the loss class treated as an attribute. Default is
        None. This field is provided for future developments and additional
        losses that might need some randomness. Note that special care must be
        taken when splitting the key because in-place updates are forbidden in
        eqx.Modules.
        reason
    loss_weights : LossWeightsPDENonStatio, default=None
        The loss weights for the differents term : dynamic loss,
        boundary conditions if any, initial condition, normalization loss if any and
        observations if any.
        Can be updated according to a specific algorithm. See
        `update_weight_method`
    update_weight_method : Literal['soft_adapt', 'lr_annealing', 'ReLoBRaLo'], default=None
        Default is None meaning no update for loss weights. Otherwise a string
    derivative_keys : DerivativeKeysPDENonStatio, default=None
        Specify which field of `params` should be differentiated for each
        composant of the total loss. Particularily useful for inverse problems.
        Fields can be "nn_params", "eq_params" or "both". Those that should not
        be updated will have a `jax.lax.stop_gradient` called on them. Default
        is `"nn_params"` for each composant of the loss.
    omega_boundary_fun : BoundaryConditionFun | dict[str, BoundaryConditionFun], default=None
         The function to be matched in the border condition (can be None) or a
         dictionary of such functions as values and keys as described
         in `omega_boundary_condition`.
    omega_boundary_condition : str | dict[str, str], default=None
        Either None (no condition, by default), or a string defining
        the boundary condition (Dirichlet or Von Neumann),
        or a dictionary with such strings as values. In this case,
        the keys are the facets and must be in the following order:
        1D -> [“xmin”, “xmax”], 2D -> [“xmin”, “xmax”, “ymin”, “ymax”].
        Note that high order boundaries are currently not implemented.
        A value in the dict can be None, this means we do not enforce
        a particular boundary condition on this facet.
        The facet called “xmin”, resp. “xmax” etc., in 2D,
        refers to the set of 2D points with fixed “xmin”, resp. “xmax”, etc.
    omega_boundary_dim : slice | dict[str, slice], default=None
        Either None, or a slice object or a dictionary of slice objects as
        values and keys as described in `omega_boundary_condition`.
        `omega_boundary_dim` indicates which dimension(s) of the PINN
        will be forced to match the boundary condition.
        Note that it must be a slice and not an integer
        (but a preprocessing of the user provided argument takes care of it)
    norm_samples : Float[Array, " nb_norm_samples dimension"], default=None
        Monte-Carlo sample points for computing the
        normalization constant. Default is None.
    norm_weights : Float[Array, " nb_norm_samples"] | float | int, default=None
        The importance sampling weights for Monte-Carlo integration of the
        normalization constant. Must be provided if `norm_samples` is provided.
        `norm_weights` should have the same leading dimension as
        `norm_samples`.
        Alternatively, the user can pass a float or an integer.
        These corresponds to the weights $w_k = \frac{1}{q(x_k)}$ where
        $q(\cdot)$ is the proposal p.d.f. and $x_k$ are the Monte-Carlo samples.
    obs_slice : slice, default=None
        slice object specifying the begininning/ending of the PINN output
        that is observed (this is then useful for multidim PINN). Default is None.
    t0 : float | Float[Array, " 1"], default=None
        The time at which to apply the initial condition. If None, the time
        is set to `0` by default.
    initial_condition_fun : Callable, default=None
        A function representing the initial condition at `t0`. If None
        (default) then no initial condition is applied.
    params : InitVar[Params[Array]], default=None
        The main `Params` object of the problem needed to instanciate the
        `DerivativeKeysODE` if the latter is not specified.

    """

    dynamic_loss: PDENonStatio | None
    # NOTE static=True only for leaf attributes that are not valid JAX types
    # (ie. jax.Array cannot be static) and that we do not expect to change
    initial_condition_fun: Callable | None = eqx.field(
        kw_only=True, default=None, static=True
    )
    t0: float | Float[Array, " 1"] | None = eqx.field(kw_only=True, default=None)

    _max_norm_samples_omega: Int = eqx.field(init=False, static=True)
    _max_norm_time_slices: Int = eqx.field(init=False, static=True)

    def __post_init__(self, params=None):
        """
        Note that neither __init__ or __post_init__ are called when udating a
        Module with eqx.tree_at!
        """
        super().__post_init__(
            params=params
        )  # because __init__ or __post_init__ of Base
        # class is not automatically called

        self.vmap_in_axes = (0,)  # for t_x

        if self.initial_condition_fun is None:
            warnings.warn(
                "Initial condition wasn't provided. Be sure to cover for that"
                "case (e.g by. hardcoding it into the PINN output)."
            )
        # some checks for t0
        if isinstance(self.t0, Array):
            if not self.t0.shape:  # e.g. user input: jnp.array(0.)
                self.t0 = jnp.array([self.t0])
            elif self.t0.shape != (1,):
                raise ValueError(
                    f"Wrong self.t0 input. It should be"
                    f"a float or an array of shape (1,). Got shape: {self.t0.shape}"
                )
        elif isinstance(self.t0, float):  # e.g. user input: 0.
            self.t0 = jnp.array([self.t0])
        elif isinstance(self.t0, int):  # e.g. user input: 0
            self.t0 = jnp.array([float(self.t0)])
        elif self.t0 is None:
            self.t0 = jnp.array([0])
        else:
            raise ValueError("Wrong value for t0")

        # witht the variables below we avoid memory overflow since a cartesian
        # product is taken
        self._max_norm_time_slices = 100
        self._max_norm_samples_omega = 1000

    def _get_dynamic_loss_batch(
        self, batch: PDENonStatioBatch
    ) -> Float[Array, " batch_size 1+dimension"]:
        return batch.domain_batch

    def _get_normalization_loss_batch(
        self, batch: PDENonStatioBatch
    ) -> tuple[
        Float[Array, " nb_norm_time_slices 1"], Float[Array, " nb_norm_samples dim"]
    ]:
        return (
            batch.domain_batch[: self._max_norm_time_slices, 0:1],
            self.norm_samples[: self._max_norm_samples_omega],  # type: ignore -> cannot narrow a class attr
        )

    def _get_observations_loss_batch(
        self, batch: PDENonStatioBatch
    ) -> Float[Array, " batch_size 1+dim"]:
        return batch.obs_batch_dict["pinn_in"]

    def __call__(self, *args, **kwargs):
        return self.evaluate(*args, **kwargs)

<<<<<<< HEAD
    def evaluate(
        self,
        opt_params: Params[Array],
        batch: PDENonStatioBatch,
        *,
        non_opt_params: Params[Array] = None,
    ) -> tuple[Float[Array, " "], LossDictPDENonStatio]:
=======
    def evaluate_by_terms(
        self, params: Params[Array], batch: PDENonStatioBatch
    ) -> tuple[
        PDENonStatioComponents[Array | None], PDENonStatioComponents[Array | None]
    ]:
>>>>>>> 3ca3b74f
        """
        Evaluate the loss function at a batch of points for given parameters.

        We retrieve two PyTrees with loss values and gradients for each term

        Parameters
        ---------
        params
            Parameters at which the loss is evaluated
        batch
            Composed of a batch of points in the
            domain, a batch of points in the domain
            border and an optional additional batch of parameters (eg. for
            metamodeling) and an optional additional batch of observed
            inputs/outputs/parameters
        """
        if non_opt_params is not None:
            params = eqx.combine(opt_params, non_opt_params)
        else:
            params = opt_params

        omega_batch = batch.initial_batch
        assert omega_batch is not None

        # Retrieve the optional eq_params_batch
        # and update eq_params with the latter
        # and update vmap_in_axes
        if batch.param_batch_dict is not None:
            # update eq_params with the batches of generated params
            params = _update_eq_params_dict(params, batch.param_batch_dict)

        vmap_in_axes_params = _get_vmap_in_axes_params(batch.param_batch_dict, params)

        # For mse_dyn_loss, mse_norm_loss, mse_boundary_loss,
        # mse_observation_loss we use the evaluate from parent class
        # As well as for their gradients
        partial_mses, partial_grads = super().evaluate_by_terms(params, batch)  # type: ignore
        # ignore because batch is not PDEStatioBatch. We could use typing.cast though

        # initial condition
        if self.initial_condition_fun is not None:
            mse_initial_condition_fun = lambda p: initial_condition_apply(
                self.u,
                omega_batch,
                _set_derivatives(p, self.derivative_keys.initial_condition),  # type: ignore
                (0,) + vmap_in_axes_params,
                self.initial_condition_fun,  # type: ignore
                self.t0,  # type: ignore can't get the narrowing in __post_init__
            )
            mse_initial_condition, grad_initial_condition = self.get_gradients(
                mse_initial_condition_fun, params
            )
        else:
            mse_initial_condition = None
            grad_initial_condition = None

        mses = PDENonStatioComponents(
            partial_mses.dyn_loss,
            partial_mses.norm_loss,
            partial_mses.boundary_loss,
            partial_mses.observations,
            mse_initial_condition,
        )

        grads = PDENonStatioComponents(
            partial_grads.dyn_loss,
            partial_grads.norm_loss,
            partial_grads.boundary_loss,
            partial_grads.observations,
            grad_initial_condition,
        )

        return mses, grads

    def evaluate(
        self, params: Params[Array], batch: PDENonStatioBatch
    ) -> tuple[Float[Array, " "], PDENonStatioComponents[Float[Array, " "] | None]]:
        """
        Evaluate the loss function at a batch of points for given parameters.
        We retrieve the total value itself and a PyTree with loss values for each term


        Parameters
        ---------
        params
            Parameters at which the loss is evaluated
        batch
            Composed of a batch of points in
            the domain, a batch of points in the domain
            border, a batch of time points and an optional additional batch
            of parameters (eg. for metamodeling) and an optional additional batch of observed
            inputs/outputs/parameters
        """
        return super().evaluate(params, batch)  # type: ignore<|MERGE_RESOLUTION|>--- conflicted
+++ resolved
@@ -307,7 +307,7 @@
         opt_params: Params[Array],
         batch: PDEStatioBatch | PDENonStatioBatch,
         *,
-        non_opt_params: Params[Array] = None,
+        non_opt_params: Params[Array] | None = None,
     ) -> tuple[Float[Array, " "], LossDictPDEStatio | LossDictPDENonStatio]:
         raise NotImplementedError
 
@@ -442,19 +442,13 @@
     def __call__(self, *args, **kwargs):
         return self.evaluate(*args, **kwargs)
 
-<<<<<<< HEAD
-    def evaluate(
+    def evaluate_by_terms(
         self,
         opt_params: Params[Array],
         batch: PDEStatioBatch,
         *,
-        non_opt_params: Params[Array] = None,
-    ) -> tuple[Float[Array, " "], LossDictPDEStatio]:
-=======
-    def evaluate_by_terms(
-        self, params: Params[Array], batch: PDEStatioBatch
+        non_opt_params: Params[Array] | None = None,
     ) -> tuple[PDEStatioComponents[Array | None], PDEStatioComponents[Array | None]]:
->>>>>>> 3ca3b74f
         """
         Evaluate the loss function at a batch of points for given parameters.
 
@@ -762,21 +756,15 @@
     def __call__(self, *args, **kwargs):
         return self.evaluate(*args, **kwargs)
 
-<<<<<<< HEAD
-    def evaluate(
+    def evaluate_by_terms(
         self,
         opt_params: Params[Array],
         batch: PDENonStatioBatch,
         *,
-        non_opt_params: Params[Array] = None,
-    ) -> tuple[Float[Array, " "], LossDictPDENonStatio]:
-=======
-    def evaluate_by_terms(
-        self, params: Params[Array], batch: PDENonStatioBatch
+        non_opt_params: Params[Array] | None = None,
     ) -> tuple[
         PDENonStatioComponents[Array | None], PDENonStatioComponents[Array | None]
     ]:
->>>>>>> 3ca3b74f
         """
         Evaluate the loss function at a batch of points for given parameters.
 
@@ -852,7 +840,11 @@
         return mses, grads
 
     def evaluate(
-        self, params: Params[Array], batch: PDENonStatioBatch
+        self,
+        opt_params: Params[Array],
+        batch: PDENonStatioBatch,
+        *,
+        non_opt_params: Params[Array] | None = None,
     ) -> tuple[Float[Array, " "], PDENonStatioComponents[Float[Array, " "] | None]]:
         """
         Evaluate the loss function at a batch of points for given parameters.
@@ -870,4 +862,4 @@
             of parameters (eg. for metamodeling) and an optional additional batch of observed
             inputs/outputs/parameters
         """
-        return super().evaluate(params, batch)  # type: ignore+        return super().evaluate(opt_params, batch)  # type: ignore