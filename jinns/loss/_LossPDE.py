--- conflicted
+++ resolved
@@ -8,11 +8,7 @@
 
 import abc
 from dataclasses import InitVar
-<<<<<<< HEAD
-from typing import TYPE_CHECKING, Callable
-=======
 from typing import TYPE_CHECKING, Callable, cast, Any, TypeVar, Generic
->>>>>>> 81d15ddc
 from types import EllipsisType
 import warnings
 import jax
@@ -29,11 +25,7 @@
 )
 from jinns.parameters._params import (
     _get_vmap_in_axes_params,
-<<<<<<< HEAD
-    _update_eq_params,
-=======
     update_eq_params,
->>>>>>> 81d15ddc
 )
 from jinns.parameters._derivative_keys import (
     _set_derivatives,
@@ -306,20 +298,6 @@
         pass
 
     @abc.abstractmethod
-<<<<<<< HEAD
-    def evaluate(
-        self: eqx.Module,
-        opt_params: Params[Array],
-        batch: PDEStatioBatch | PDENonStatioBatch,
-        *,
-        non_opt_params: Params[Array] | None = None,
-    ) -> tuple[
-        Float[Array, " "],
-        PDEStatioComponents[Float[Array, " "] | None]
-        | PDENonStatioComponents[Float[Array, " "] | None],
-    ]:
-        raise NotImplementedError
-=======
     def _get_normalization_loss_batch(self, batch: B) -> tuple[Array | None, ...]:
         pass
 
@@ -397,7 +375,6 @@
                 batch.obs_batch_dict["pinn_in"],
                 batch.obs_batch_dict["val"],
             )
->>>>>>> 81d15ddc
 
             obs_loss_fun: Callable[[Params[Array]], Array] | None = (
                 lambda po: observations_loss_apply(
@@ -572,20 +549,12 @@
     # we could have used typing.cast though
 
     def evaluate_by_terms(
-<<<<<<< HEAD
         self,
         opt_params: Params[Array],
         batch: PDEStatioBatch,
         *,
         non_opt_params: Params[Array] | None = None,
     ) -> tuple[PDEStatioComponents[Array | None], PDEStatioComponents[Array | None]]:
-=======
-        self, params: Params[Array], batch: PDEStatioBatch
-    ) -> tuple[
-        PDEStatioComponents[Float[Array, ""] | None],
-        PDEStatioComponents[Float[Array, ""] | None],
-    ]:
->>>>>>> 81d15ddc
         """
         Evaluate the loss function at a batch of points for given parameters.
 
@@ -593,14 +562,16 @@
 
         Parameters
         ---------
-        params
-            Parameters at which the loss is evaluated
+        opt_params
+            Parameters, which are optimized, at which the loss is evaluated
         batch
             Composed of a batch of points in the
             domain, a batch of points in the domain
             border and an optional additional batch of parameters (eg. for
             metamodeling) and an optional additional batch of observed
             inputs/outputs/parameters
+        non_opt_params
+            Parameters, which are non optimized, at which the loss is evaluated
         """
         if non_opt_params is not None:
             params = eqx.combine(opt_params, non_opt_params)
@@ -612,11 +583,7 @@
         # and update vmap_in_axes
         if batch.param_batch_dict is not None:
             # update eq_params with the batches of generated params
-<<<<<<< HEAD
-            params = _update_eq_params(params, batch.param_batch_dict)
-=======
             params = update_eq_params(params, batch.param_batch_dict)
->>>>>>> 81d15ddc
 
         vmap_in_axes_params = _get_vmap_in_axes_params(batch.param_batch_dict, params)
 
@@ -630,27 +597,9 @@
         boundary_loss_fun = self._get_boundary_loss_fun(batch)
 
         # Observation mse
-<<<<<<< HEAD
-        if batch.obs_batch_dict is not None:
-            # update params with the batches of observed params
-            params_obs = _update_eq_params(params, batch.obs_batch_dict["eq_params"])
-
-            obs_loss_fun = lambda po: observations_loss_apply(
-                self.u,
-                self._get_observations_loss_batch(batch),
-                _set_derivatives(po, self.derivative_keys.observations),  # type: ignore
-                self.vmap_in_axes + vmap_in_axes_params,
-                batch.obs_batch_dict["val"],
-                self.obs_slice,
-            )
-        else:
-            params_obs = None
-            obs_loss_fun = None
-=======
         params_obs, obs_loss_fun = self._get_obs_params_and_obs_loss_fun(
             batch, vmap_in_axes_params, params
         )
->>>>>>> 81d15ddc
 
         # get the unweighted mses for each loss term as well as the gradients
         all_funs: PDEStatioComponents[Callable[[Params[Array]], Array] | None] = (
@@ -894,38 +843,31 @@
 
         Parameters
         ---------
-        params
-            Parameters at which the loss is evaluated
+        opt_params
+            Parameters, which are optimized, at which the loss is evaluated
         batch
             Composed of a batch of points in the
             domain, a batch of points in the domain
             border and an optional additional batch of parameters (eg. for
             metamodeling) and an optional additional batch of observed
             inputs/outputs/parameters
+        non_opt_params
+            Parameters, which are non optimized, at which the loss is evaluated
         """
-<<<<<<< HEAD
         if non_opt_params is not None:
             params = eqx.combine(opt_params, non_opt_params)
         else:
             params = opt_params
 
-        omega_batch = batch.initial_batch
-        assert omega_batch is not None
-=======
         omega_initial_batch = batch.initial_batch
         assert omega_initial_batch is not None
->>>>>>> 81d15ddc
 
         # Retrieve the optional eq_params_batch
         # and update eq_params with the latter
         # and update vmap_in_axes
         if batch.param_batch_dict is not None:
             # update eq_params with the batches of generated params
-<<<<<<< HEAD
-            params = _update_eq_params(params, batch.param_batch_dict)
-=======
             params = update_eq_params(params, batch.param_batch_dict)
->>>>>>> 81d15ddc
 
         vmap_in_axes_params = _get_vmap_in_axes_params(batch.param_batch_dict, params)
 
@@ -988,33 +930,4 @@
             is_leaf=lambda x: isinstance(x, tuple),
         )
 
-<<<<<<< HEAD
-        return mses, grads
-
-    def evaluate(
-        self,
-        opt_params: Params[Array],
-        batch: PDENonStatioBatch,
-        *,
-        non_opt_params: Params[Array] | None = None,
-    ) -> tuple[Float[Array, " "], PDENonStatioComponents[Float[Array, " "] | None]]:
-        """
-        Evaluate the loss function at a batch of points for given parameters.
-        We retrieve the total value itself and a PyTree with loss values for each term
-
-
-        Parameters
-        ---------
-        params
-            Parameters at which the loss is evaluated
-        batch
-            Composed of a batch of points in
-            the domain, a batch of points in the domain
-            border, a batch of time points and an optional additional batch
-            of parameters (eg. for metamodeling) and an optional additional batch of observed
-            inputs/outputs/parameters
-        """
-        return super().evaluate(opt_params, batch)  # type: ignore
-=======
-        return mses, grads
->>>>>>> 81d15ddc
+        return mses, grads