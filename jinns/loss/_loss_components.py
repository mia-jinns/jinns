--- conflicted
+++ resolved
@@ -5,44 +5,7 @@
 T = TypeVar("T")
 
 
-<<<<<<< HEAD
-class XDEComponentsAbstract(eqx.Module, Generic[T]):
-    """
-    Provides a template for ODE components with generic types.
-    One can inherit to specialize and add methods and attributes
-    We do not enforce keyword only to avoid being to verbose (this then can
-    work like a tuple)
-    """
-
-    def items(self):
-        """
-        For the dataclass to be iterated like a dictionary.
-        Practical and retrocompatible with old code when loss components were
-        dictionaries
-
-        condition: if it is not a tuple it should not be None. It it is a tuple
-        it should not be only Nones
-        """
-        return {
-            field.name: getattr(self, field.name)
-            for field in fields(self)
-            if (
-                (
-                    not isinstance(getattr(self, field.name), tuple)
-                    and getattr(self, field.name) is not None
-                )
-                or (
-                    isinstance(getattr(self, field.name), tuple)
-                    and not all(item is None for item in getattr(self, field.name))
-                )
-            )
-        }.items()
-
-
-class ODEComponents(XDEComponentsAbstract[T]):
-=======
 class ODEComponents(ItemizableModule, Generic[T]):
->>>>>>> de196995
     dyn_loss: T
     initial_condition: T
     observations: T
