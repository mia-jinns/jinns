--- conflicted
+++ resolved
@@ -9,15 +9,11 @@
 from jinns.solver._solve import solve
 from jinns.solver._solve_alternate import solve_alternate
 
-<<<<<<< HEAD
 __all__ = ["nn", "solve", "solve_alternate"]
-=======
-__all__ = ["nn", "solve"]
 
 import warnings
 
 warnings.filterwarnings(
     action="ignore",
     message=r"Using `field\(init=False\)`",
-)
->>>>>>> e3732ebd
+)